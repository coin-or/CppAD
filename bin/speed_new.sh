#! /bin/bash -e
# SPDX-License-Identifier: EPL-2.0 OR GPL-2.0-or-later
# SPDX-FileCopyrightText: Bradley M. Bell <bradbell@seanet.com>
# SPDX-FileContributor: 2003-23 Bradley M. Bell
# ----------------------------------------------------------------------------
program="bin/speed_new.sh"
if [ "$0" != "$program" ]
then
   echo "$program: must be executed from its parent directory"
   exit 1
fi
if [ "$2" == '' ]
then
cat << EOF
usage:
$program test_name [option_1] [option_2] ...

possible test are:
all, det_lu, det_minor, mat_mul ode, poly, sparse_hessian, sparse_jacobian

possible options are:
atomic, boolsparsity, colpack, memory, onetape, optimize, revsparsity
EOF
   exit 1
fi
if [ ! -d new ]
then
   echo "$program: the directory ./new does not exist."
   echo 'It should contain the new source code.'
   exit 1
fi
test_name="$1"
seed="$2"
shift
shift
option_list="$test_name"
for option in $*
do
   option_list="${option_list}_$option"
done
if ! [[ $seed =~ ^[0-9]+$ ]]
then
   echo "$program: seed = $seed is not an integer"
   exit 1
fi
if [ "$test_name" == 'all' ]
then
   test_name='speed'
fi
# ----------------------------------------------------------------------------
target_dir='build/speed/cppad'
if [ ! -e $target_dir ]
then
   echo_eval mkdir -p $target_dir
fi
# ----------------------------------------------------------------------------
# bash function that echos and executes a command
echo_eval() {
   echo $*
   eval $*
}
# ----------------------------------------------------------------------------
#
for name in cur new
do
   if [ "$name" == 'cur' ]
   then
      # revert cppad source code to the current version
      echo_eval git reset --hard --quiet
   else
      echo_eval git_new.sh from
   fi
   echo "bin/run_cmake.sh --debug_none > /dev/null"
   bin/run_cmake.sh --debug_none > /dev/null
   #
   out_file="$name.$option_list.out"
   if [ -e "$target_dir/$out_file" ]
   then
      echo "Using existing $target_dir/$out_file"
   else
      # compile the speed test
      echo "ninja -C build check_speed_cppad  > $target_dir/$name.log"
      echo "ninja -C build check_speed_cppad" > $target_dir/$name.log
      ninja -C build check_speed_cppad >> $target_dir/$name.log
      #
      # run speed test for the current version
<<<<<<< HEAD
      echo "$target_dir/speed_cppad $test_name $seed $* > $target_dir/$out_file"
      echo "$target_dir/speed_cppad $test_name $seed $*" > $target_dir/$out_file
      $target_dir/speed_cppad $test_name $seed $* >> $target_dir/$out_file
=======
      echo "$target_dir/speed_cppad $test_name 123 $* > $target_dir/$out_file"
      $target_dir/speed_cppad $test_name 123 $* > $target_dir/$out_file
>>>>>>> 8a9cb49c
      #
   fi
done
# compare the results
echo "    one=cur, two=new"
bin/speed_diff.sh \
   $target_dir/cur.$option_list.out $target_dir/new.$option_list.out
# ----------------------------------------------------------------------------
echo "$0: OK"
exit 0<|MERGE_RESOLUTION|>--- conflicted
+++ resolved
@@ -9,7 +9,7 @@
    echo "$program: must be executed from its parent directory"
    exit 1
 fi
-if [ "$2" == '' ]
+if [ "$1" == '' ]
 then
 cat << EOF
 usage:
@@ -30,19 +30,12 @@
    exit 1
 fi
 test_name="$1"
-seed="$2"
-shift
 shift
 option_list="$test_name"
 for option in $*
 do
    option_list="${option_list}_$option"
 done
-if ! [[ $seed =~ ^[0-9]+$ ]]
-then
-   echo "$program: seed = $seed is not an integer"
-   exit 1
-fi
 if [ "$test_name" == 'all' ]
 then
    test_name='speed'
@@ -79,19 +72,12 @@
       echo "Using existing $target_dir/$out_file"
    else
       # compile the speed test
-      echo "ninja -C build check_speed_cppad  > $target_dir/$name.log"
-      echo "ninja -C build check_speed_cppad" > $target_dir/$name.log
-      ninja -C build check_speed_cppad >> $target_dir/$name.log
+      echo "ninja -C build check_speed_cppad > $target_dir/$name.log"
+      ninja -C build check_speed_cppad > $target_dir/$name.log
       #
       # run speed test for the current version
-<<<<<<< HEAD
-      echo "$target_dir/speed_cppad $test_name $seed $* > $target_dir/$out_file"
-      echo "$target_dir/speed_cppad $test_name $seed $*" > $target_dir/$out_file
-      $target_dir/speed_cppad $test_name $seed $* >> $target_dir/$out_file
-=======
       echo "$target_dir/speed_cppad $test_name 123 $* > $target_dir/$out_file"
       $target_dir/speed_cppad $test_name 123 $* > $target_dir/$out_file
->>>>>>> 8a9cb49c
       #
    fi
 done
