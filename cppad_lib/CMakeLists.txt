# -----------------------------------------------------------------------------
# CppAD: C++ Algorithmic Differentiation: Copyright (C) 2003-21 Bradley M. Bell
#
# CppAD is distributed under the terms of the
#              Eclipse Public License Version 2.0.
#
# This Source Code may also be made available under the following
# Secondary License when the conditions for such availability set forth
# in the Eclipse Public License, Version 2.0 are satisfied:
#       GNU General Public License, Version 2.0 or later.
# -----------------------------------------------------------------------------
# Build and install the cppad_lib shared library
# -----------------------------------------------------------------------------
SET(llvm_soruce_list "")
IF( cppad_has_llvm )
    # BEGIN_SORT_THIS_LINE_PLUS_2
    SET(llvm_source_list
        llvm/ir_ctor.cpp
        llvm/ir_from_graph.cpp
        llvm/ir_optimize.cpp
        llvm/ir_print.cpp
        llvm/ir_to_graph.cpp
        llvm/ir_to_object_file.cpp
        llvm/llvm_link.cpp
        llvm/dynamic_lib.cpp
        llvm/error_msg.cpp
        llvm/initialize.cpp
    )
    # END_SORT_THIS_LINE_MINUS_2
ENDIF( cppad_has_llvm )
# ---------------------------------------------------------------------------
# split cppad_version into year;month;day;release
STRING(REGEX REPLACE
    "([0-9][0-9][0-9][0-9])([0-9][0-9])([0-9][0-9])[.]*([0-9]*)"
    "\\1;\\2;\\3;\\4"
    version_list
    ${cppad_version}
)
LIST(GET version_list 0 year)
LIST(GET version_list 1 month)
LIST(GET version_list 2 day)
LIST(GET version_list 3 release)
#
# soversion: dynamic library version number
MATH(EXPR major "${day} - 1 + 31 * ( ${month} - 1 + 12 * ( ${year} - 2019))")
IF( "${release}" STREQUAL "" )
    SET(soversion "${major}")
ELSE( "${release}" STREQUAL "" )
    SET(soversion "${major}.${release}")
ENDIF( "${release}" STREQUAL "" )
print_variable(soversion)
#
# source_list
# BEGIN_SORT_THIS_LINE_PLUS_2
SET(source_list
    cpp_graph_op.cpp
    cppad_colpack.cpp
    json_lexer.cpp
    json_parser.cpp
    json_writer.cpp
    ${llvm_source_list}
)
# END_SORT_THIS_LINE_MINUS_2
IF( cppad_has_cppadcg )
    SET(source_list ${source_list} code_gen_fun.cpp)
ENDIF( cppad_has_cppadcg )
#
# set_compile_flags
set_compile_flags(cppad_lib "${cppad_debug_which}" "${source_list}" )
#
<<<<<<< HEAD
# create cppad_lib
IF( ${CMAKE_SYSTEM_NAME} STREQUAL "Windows" )
    MESSAGE( STATUS "Windows system so building static cppad_lib")
    ADD_LIBRARY( cppad_lib STATIC ${source_list} )
    IF( cppad_has_llvm )
        ADD_LIBRARY( cppad_link STATIC llvm/cppad_link.cpp )
    ENDIF( cppad_has_llvm )
ELSE( ${CMAKE_SYSTEM_NAME} STREQUAL "Windows" )
=======
# is_windows
STRING( REGEX MATCH "^MSYS" is_msys "${CMAKE_SYSTEM_NAME}" )
STRING( REGEX MATCH "^CYGWIN" is_cygwin "${CMAKE_SYSTEM_NAME}" )
STRING( REGEX MATCH "^Windows" is_windows "${CMAKE_SYSTEM_NAME}" )
IF( is_msys OR is_cygwin OR is_windows )
    MESSAGE( STATUS "Windows system so building static cppad_lib")
    ADD_LIBRARY( cppad_lib STATIC ${source_list} )
ELSE( )
>>>>>>> 241d9e18
    MESSAGE( STATUS "Not Windows system so building shared cppad_lib")
    ADD_LIBRARY( cppad_lib SHARED ${source_list} )
    SET_TARGET_PROPERTIES( cppad_lib PROPERTIES SOVERSION ${soversion} )
    IF( cppad_has_llvm )
        ADD_LIBRARY( cppad_link SHARED llvm/cppad_link.cpp )
        SET_TARGET_PROPERTIES(
            cppad_link PROPERTIES SOVERSION ${soversion}
        )
    ENDIF( cppad_has_llvm )
    #
    FIND_LIBRARY(dl_LIBRARY dl)
    IF( dl_LIBRARY )
        TARGET_LINK_LIBRARIES(cppad_lib ${dl_LIBRARY})
    ENDIF( dl_LIBRARY )
ENDIF( )
#
# cppad_link is used for runtime (JIT) linking
IF( cppad_has_llvm )
    # The llvm library is called LLVM
    TARGET_LINK_LIBRARIES(cppad_lib "LLVM")
ENDIF( cppad_has_llvm )
#
#
# install(TARGETS myExe mySharedLib myStaticLib
#   RUNTIME DESTINATION bin
#   LIBRARY DESTINATION lib
#   ARCHIVE DESTINATION lib/static)
INSTALL(TARGETS cppad_lib DESTINATION ${cppad_abs_libdir})
IF( cppad_has_llvm )
    INSTALL(TARGETS cppad_link DESTINATION ${cppad_abs_libdir})
ENDIF( cppad_has_llvm )<|MERGE_RESOLUTION|>--- conflicted
+++ resolved
@@ -68,29 +68,22 @@
 # set_compile_flags
 set_compile_flags(cppad_lib "${cppad_debug_which}" "${source_list}" )
 #
-<<<<<<< HEAD
 # create cppad_lib
-IF( ${CMAKE_SYSTEM_NAME} STREQUAL "Windows" )
-    MESSAGE( STATUS "Windows system so building static cppad_lib")
-    ADD_LIBRARY( cppad_lib STATIC ${source_list} )
-    IF( cppad_has_llvm )
-        ADD_LIBRARY( cppad_link STATIC llvm/cppad_link.cpp )
-    ENDIF( cppad_has_llvm )
-ELSE( ${CMAKE_SYSTEM_NAME} STREQUAL "Windows" )
-=======
-# is_windows
 STRING( REGEX MATCH "^MSYS" is_msys "${CMAKE_SYSTEM_NAME}" )
 STRING( REGEX MATCH "^CYGWIN" is_cygwin "${CMAKE_SYSTEM_NAME}" )
 STRING( REGEX MATCH "^Windows" is_windows "${CMAKE_SYSTEM_NAME}" )
 IF( is_msys OR is_cygwin OR is_windows )
     MESSAGE( STATUS "Windows system so building static cppad_lib")
     ADD_LIBRARY( cppad_lib STATIC ${source_list} )
+    IF( cppad_has_llvm )
+        ADD_LIBRARY( cppad_link STATIC llvm/cppad_link.cpp )
+    ENDIF( cppad_has_llvm )
 ELSE( )
->>>>>>> 241d9e18
     MESSAGE( STATUS "Not Windows system so building shared cppad_lib")
     ADD_LIBRARY( cppad_lib SHARED ${source_list} )
     SET_TARGET_PROPERTIES( cppad_lib PROPERTIES SOVERSION ${soversion} )
     IF( cppad_has_llvm )
+        # cppad_link is used for runtime (JIT) linking
         ADD_LIBRARY( cppad_link SHARED llvm/cppad_link.cpp )
         SET_TARGET_PROPERTIES(
             cppad_link PROPERTIES SOVERSION ${soversion}
@@ -103,12 +96,10 @@
     ENDIF( dl_LIBRARY )
 ENDIF( )
 #
-# cppad_link is used for runtime (JIT) linking
 IF( cppad_has_llvm )
     # The llvm library is called LLVM
     TARGET_LINK_LIBRARIES(cppad_lib "LLVM")
 ENDIF( cppad_has_llvm )
-#
 #
 # install(TARGETS myExe mySharedLib myStaticLib
 #   RUNTIME DESTINATION bin
