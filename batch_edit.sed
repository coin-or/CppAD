--- conflicted
+++ resolved
@@ -17,18 +17,10 @@
 # '
 # list of files and or directories that are moved to new names
 # move_paths='
-<<<<<<< HEAD
-#   example/llvm/link_xam.cpp
-=======
->>>>>>> 241d9e18
 # '
 # list of sed commands that map old file and directory names to new names.
 # The characters @s, @d, @n get converted to a space, dollar sign, new line.
 # move_seds='
-<<<<<<< HEAD
-#   s|link_xam.cpp|link_adfun.cpp|
-=======
->>>>>>> 241d9e18
 # '
 # list of files that get edited by the extra_seds command
 # extra_files='
@@ -40,9 +32,5 @@
 # '
 # ----------------------------------------------------------------------------
 # Put other sed commands below here and without # at start of line
-<<<<<<< HEAD
-s|link_xam|link_adfun|g
-=======
 s|CppAD::nan(0.0)|std::numeric_limits<double>::quiet_NaN()|
-s|CppAD::nan(0[.])|std::numeric_limits<double>::quiet_NaN()|
->>>>>>> 241d9e18
+s|CppAD::nan(0[.])|std::numeric_limits<double>::quiet_NaN()|