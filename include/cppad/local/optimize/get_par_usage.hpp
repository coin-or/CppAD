# ifndef CPPAD_LOCAL_OPTIMIZE_GET_PAR_USAGE_HPP
# define CPPAD_LOCAL_OPTIMIZE_GET_PAR_USAGE_HPP
/* --------------------------------------------------------------------------
CppAD: C++ Algorithmic Differentiation: Copyright (C) 2003-22 Bradley M. Bell

CppAD is distributed under the terms of the
             Eclipse Public License Version 2.0.

This Source Code may also be made available under the following
Secondary License when the conditions for such availability set forth
in the Eclipse Public License, Version 2.0 are satisfied:
      GNU General Public License, Version 2.0 or later.
---------------------------------------------------------------------------- */
/*!
\file get_cexp_info.hpp
Create operator information tables
*/
# include <cppad/local/optimize/get_op_usage.hpp>

// BEGIN_CPPAD_LOCAL_OPTIMIZE_NAMESPACE
namespace CppAD { namespace local { namespace optimize {

/*!
$begin optimize_get_par_usage$$
$spell
    Addr
    iterator
    itr
    op
    num
    var
    vecad
    Vec
    Ind
$$

$section Use Reverse Activity Analysis to Get Usage for Each Parameter$$

$head Prototype$$
$srcthisfile%
    0%// BEGIN_GET_PAR_USAGE%// END_PROTOTYPE%1
%$$

$head Base$$
Base type for the operator; i.e., this operation was recorded
using $codei%AD<%Base%>%$$
and computations by this routine are done using type $icode Base$$.

$head Addr$$
Type used by random iterator for the player.

$head play$$
This is the operation sequence.

$head random_itr$$
This is a random iterator for the operation sequence.

$head op_usage$$
This argument has size equal to the number of operators
in the operation sequence; i.e., num_op = play->nun_var_rec().
The value $icode%op_usage%[%i%]%$$ have been set to the usage for
the i-th operator in the operation sequence.

$head vecad_used$$
This argument has size equal to the number of VecAD vectors
in the operations sequences; i.e., play->num_var_vecad_rec().
The VecAD vectors are indexed in the order that their indices appear
in the one large play->GetVecInd that holds all the VecAD vectors.

$head par_usage$$
The input size of this vector must be zero.
Upon return it has size equal to the number of parameters
in the operation sequence; i.e., play->num_par_rec();
The value $icode%par_usage%[%i%]%$$ is true if an only if
the i-th parameter is used to compute a dependent variable
or parameter.
The nan at the beginning of the parameter vector
and the independent dynamic parameters are always used.

$end
*/

// BEGIN_GET_PAR_USAGE
template <class Addr, class Base>
void get_par_usage(
    const player<Base>*                         play                ,
    const play::const_random_iterator<Addr>&    random_itr          ,
    const pod_vector<usage_t>&                  op_usage            ,
    pod_vector<bool>&                           vecad_used          ,
    pod_vector<bool>&                           par_usage           )
// END_PROTOTYPE
{
    CPPAD_ASSERT_UNKNOWN( op_usage.size()   == play->num_op_rec() );
    CPPAD_ASSERT_UNKNOWN( par_usage.size()  == 0 );
    //
    // number of operators in the tape
    const size_t num_op = play->num_op_rec();
    //
    // number of parameters in the tape
    const size_t num_par = play->num_par_rec();
    //
    // number of dynamic parameters
    const size_t num_dynamic_par = play->num_dynamic_par();
    //
    // number of independent dynamic parameters
    size_t num_dynamic_ind = play->num_dynamic_ind();
    //
    // number of VecAD vectors
    size_t num_vecad_vec = play->num_var_vecad_rec();
    //
    // dynamic parameter information
    const pod_vector<bool>&        dyn_par_is( play->dyn_par_is() );
    const pod_vector<opcode_t>&    dyn_par_op( play->dyn_par_op() );
    const pod_vector<addr_t>&      dyn_par_arg( play->dyn_par_arg() );
    const pod_vector<addr_t>&      dyn_ind2par_ind( play->dyn_ind2par_ind() );
    const pod_vector_maybe<Base>&  all_par_vec( play->all_par_vec() );
    // -----------------------------------------------------------------------
    // initialize par_usage
    par_usage.resize(num_par);
    par_usage[0] = true; // true for nan at beginning of parameter vector
    for(size_t i_par = 1; i_par <= num_dynamic_ind; ++i_par)
        par_usage[i_par] = true;  // true for independent dynamic parameters
    for(size_t i_par = num_dynamic_ind+1; i_par < num_par; ++i_par)
        par_usage[i_par] = false; // initialize as false for other parameters
    //
    // -----------------------------------------------------------------------
    // set usage to true for VecAD parameters that get used
    size_t start_this_vector = 0;
    for(size_t i_vec = 0; i_vec < num_vecad_vec; ++i_vec)
    {   // length of this vector (note length is not a parameter)
        size_t length = play->GetVecInd(start_this_vector);
        //
        if( vecad_used[i_vec] )
        {   // this vector gets used
            for(size_t k = 1; k <= length; ++k)
            {   // index of parameter used by this VecAD vector
                size_t i_par = play->GetVecInd(start_this_vector + k);
                // must not be a dynamic parameter
                CPPAD_ASSERT_UNKNOWN( ! dyn_par_is[i_par] );
                // set usage for this parameter
                par_usage[i_par] = true;
            }
        }
        start_this_vector += length + 1;
    }
    CPPAD_ASSERT_UNKNOWN( start_this_vector == play->num_var_vecad_ind_rec() );
    //
    // -----------------------------------------------------------------------
    // forward pass to mark which parameters are used by necessary operators
    // -----------------------------------------------------------------------
    //
    // information about atomic function calls
    size_t atom_index=0, call_id=0, atom_m=0, atom_n=0, atom_i=0, atom_j=0;
    enum_atom_state atom_state = start_atom;
    //
    // work space used by user atomic functions
    vector<Base>         parameter_x; // value of parameters in x
    vector<ad_type_enum> type_x;      // type for each component of z
    vector<size_t>       atom_ix;     // variables indices for argument vector
    vector<bool>         depend_y;    // results that are used
    vector<bool>         depend_x;    // arguments that are used
    //
    for(size_t i_op = 0; i_op < num_op; ++i_op)
    {
        // information about current operator
        OpCode        op;     // operator
        const addr_t* arg;    // arguments
        size_t        i_var;  // variable index of first result
        random_itr.op_info(i_op, op, arg, i_var);
        //
        bool skip = op_usage[i_op] == usage_t(no_usage);
        skip     &= atom_state == start_atom;
        if( ! skip ) switch( op )
        {
            // add or subtract with left a parameter and right a variable
            case AddpvOp:
            case SubpvOp:
            if( dyn_par_is[ arg[0] ] )
                par_usage[ arg[0] ] = true;
            else
            {   // determine if this parameter will be absorbed by csum
                if( ! (op_usage[i_op] == csum_usage) )
                {   // determine operator corresponding to variable
                    size_t j_op = random_itr.var2op(size_t(arg[1]));
                    CPPAD_ASSERT_UNKNOWN( op_usage[j_op] != no_usage );
                    if( op_usage[j_op] != csum_usage )
                        par_usage[ arg[0] ] = true;
                }
            }
            break;

            // subtract with left a variable and right a parameter
            case SubvpOp:
            if( dyn_par_is[ arg[1] ] )
                par_usage[ arg[1] ] = true;
            else
            {   // determine if this parameter will be absorbed by csum
                if( ! (op_usage[i_op] == csum_usage) )
                {   // determine operator corresponding to variable
                    size_t j_op = random_itr.var2op(size_t(arg[0]));
                    CPPAD_ASSERT_UNKNOWN( op_usage[j_op] != no_usage );
                    if( op_usage[j_op] != csum_usage )
                        par_usage[ arg[1] ] = true;
                }
            }
            break;



            // cases with no parameter arguments
            case AbsOp:
            case AcosOp:
            case AcoshOp:
            case AddvvOp:
            case AsinOp:
            case AsinhOp:
            case AtanOp:
            case AtanhOp:
            case BeginOp:
            case CosOp:
            case CoshOp:
            case CSkipOp:
            case DisOp:
            case DivvvOp:
            case EndOp:
            case EqvvOp:
            case ExpOp:
            case Expm1Op:
            case InvOp:
            case LdvOp:
            case LevvOp:
            case LogOp:
            case Log1pOp:
            case LtvvOp:
            case MulvvOp:
            case NegOp:
            case NevvOp:
            case PowvvOp:
            case SignOp:
            case SinOp:
            case SinhOp:
            case SqrtOp:
            case StvvOp:
            case SubvvOp:
            case TanOp:
            case TanhOp:
            case ZmulvvOp:
            break;

            // cases where first and second arguments are parameters
            case EqppOp:
            case LeppOp:
            case LtppOp:
            case NeppOp:
            CPPAD_ASSERT_UNKNOWN( 2 <= NumArg(op) )
            par_usage[arg[0]] = true;
            par_usage[arg[1]] = true;
            break;


            // cases where only first argument is a parameter
            case CSumOp:
            case EqpvOp:
            case DivpvOp:
            case LepvOp:
            case LtpvOp:
            case MulpvOp:
            case NepvOp:
            case ParOp:
            case PowpvOp:
            case ZmulpvOp:
            CPPAD_ASSERT_UNKNOWN( 1 <= NumArg(op) || op == CSumOp )
            par_usage[arg[0]] = true;
            break;

            // cases where only second argument is a parameter
            case DivvpOp:
            case LevpOp:
            case LdpOp:
            case LtvpOp:
            case PowvpOp:
            case StpvOp:
            case ZmulvpOp:
            CPPAD_ASSERT_UNKNOWN( 2 <= NumArg(op) )
            par_usage[arg[1]] = true;
            break;

            // cases where second and thrid arguments are parameters
            case ErfOp:
            case ErfcOp:
            case StppOp:
            CPPAD_ASSERT_UNKNOWN( 3 <= NumArg(op) )
            par_usage[arg[1]] = true;
            par_usage[arg[2]] = true;
            break;

            // cases where only third argument is a parameter
            case StvpOp:
            CPPAD_ASSERT_UNKNOWN( 3 <= NumArg(op) )
            par_usage[arg[2]] = true;
            break;

            // conditional expression operator
            case CExpOp:
            CPPAD_ASSERT_UNKNOWN( 6 == NumArg(op) )
            if( (arg[1] & 1) == 0 )
                par_usage[arg[2]] = true;
            if( (arg[1] & 2) == 0 )
                par_usage[arg[3]] = true;
            if( (arg[1] & 4) == 0 )
                par_usage[arg[4]] = true;
            if( (arg[1] & 8) == 0 )
                par_usage[arg[5]] = true;
            break;

            // print function
            case PriOp:
            if( (arg[0] & 1) == 0 )
                par_usage[arg[1]] = true;
            if( (arg[0] & 2) == 0 )
                par_usage[arg[3]] = true;
            CPPAD_ASSERT_UNKNOWN( 5 == NumArg(op) )
            break;

            // --------------------------------------------------------------
            // atomic function calls
            case AFunOp:
            if( atom_state == start_atom )
            {   atom_index        = size_t(arg[0]);
                call_id           = size_t(arg[1]);
                atom_n            = size_t(arg[2]);
                atom_m            = size_t(arg[3]);
                atom_j            = 0;
                atom_i            = 0;
                atom_state        = arg_atom;
                // -------------------------------------------------------
                parameter_x.resize(  atom_n );
                type_x.resize( atom_n );
                atom_ix.resize( atom_n );
                //
                depend_y.resize( atom_m );
                depend_x.resize( atom_n );
            }
            else
            {   CPPAD_ASSERT_UNKNOWN( atom_state == end_atom );
                CPPAD_ASSERT_UNKNOWN( atom_n == size_t(arg[2]) );
                CPPAD_ASSERT_UNKNOWN( atom_m == size_t(arg[3]) );
                CPPAD_ASSERT_UNKNOWN( atom_j == atom_n );
                CPPAD_ASSERT_UNKNOWN( atom_i == atom_m );
                atom_state = start_atom;
                //
                // call atomic function for this operation
                sweep::call_atomic_rev_depend<Base, Base>(
                atom_index, call_id, parameter_x, type_x, depend_x, depend_y
                );
                for(size_t j = 0; j < atom_n; j++)
                if( depend_x[j] && type_x[j] != variable_enum )
                {   // This user argument is a parameter that is needed
                    CPPAD_ASSERT_UNKNOWN( atom_ix[j] > 0 );
                    par_usage[ atom_ix[j] ] = true;
                }
            }
            break;

            case FunavOp:
            // this argument is a variable
            CPPAD_ASSERT_UNKNOWN( atom_state == arg_atom );
            atom_ix[atom_j]     = 0;
            parameter_x[atom_j] = all_par_vec[0]; // variables get value nan
            type_x[atom_j]      = variable_enum;
            ++atom_j;
            if( atom_j == atom_n )
                atom_state = ret_atom;
            break;

            case FunapOp:
            // this argument is a parameter
            CPPAD_ASSERT_UNKNOWN( atom_state == arg_atom );
            atom_ix[atom_j]     = size_t( arg[0] );
            parameter_x[atom_j] = all_par_vec[arg[0]]; // parameter value
            if( dyn_par_is[arg[0]] )
                type_x[atom_j] = dynamic_enum;
            else
<<<<<<< HEAD
            {   // BUG: must fix on master branch
                type_x[atom_j] = dynamic_enum;
            }
=======
                type_x[atom_j] = constant_enum;
>>>>>>> 5cabd690
            ++atom_j;
            if( atom_j == atom_n )
                atom_state = ret_atom;
            break;

            case FunrpOp:
            // this result is a parameter
            CPPAD_ASSERT_UNKNOWN( atom_state == ret_atom );
            depend_y[atom_i] = op_usage[i_op] != usage_t(no_usage);
            ++atom_i;
            if( atom_i == atom_m )
                atom_state = end_atom;
            break;

            case FunrvOp:
            // this result is a variable
            CPPAD_ASSERT_UNKNOWN( atom_state == ret_atom );
            depend_y[atom_i] = op_usage[i_op] != usage_t(no_usage);
            ++atom_i;
            if( atom_i == atom_m )
                atom_state = end_atom;
            break;
            // --------------------------------------------------------------


            default:
            CPPAD_ASSERT_UNKNOWN(false);
        }
    }
    // -----------------------------------------------------------------------
    // reverse pass to determine which dynamic parameters are necessary
    // -----------------------------------------------------------------------
    size_t i_arg = dyn_par_arg.size(); // index in dyn_par_arg
    size_t i_dyn = num_dynamic_par;    // index in dyn_ind2par_ind
    while(i_dyn)
    {   // next dynamic parameter in reverse order
        --i_dyn;
        op_code_dyn op = op_code_dyn( dyn_par_op[i_dyn] );
        while( op == result_dyn )
        {   --i_dyn;
            op = op_code_dyn( dyn_par_op[i_dyn] );
            CPPAD_ASSERT_UNKNOWN( op == result_dyn || op == atom_dyn );
        }
        if( op == atom_dyn )
        {   // number of arguments for this operator
            size_t n_arg = size_t( dyn_par_arg[i_arg - 1] );
            //
            // index of first argument for this operation
            i_arg -= n_arg;
            //
            atom_index = size_t( dyn_par_arg[i_arg + 0] );
            call_id    = size_t( dyn_par_arg[i_arg + 1] );
            size_t n   = size_t( dyn_par_arg[i_arg + 2] );
            size_t m   = size_t( dyn_par_arg[i_arg + 3] );
            CPPAD_ASSERT_UNKNOWN( n_arg == 6 + n + m );
            //
            // parameter_x, type_x
            parameter_x.resize(n);
            type_x.resize(n);
            for(size_t j = 0; j < n; ++j)
            {   // parameter index zero is used for variable
                CPPAD_ASSERT_UNKNOWN( isnan( all_par_vec[0] ) );
                addr_t arg_j = dyn_par_arg[i_arg + 5 + j];
                parameter_x[j] = all_par_vec[arg_j];
                if( arg_j == 0 )
                    type_x[j] = variable_enum;
                else if( dyn_par_is[arg_j] )
                    type_x[j] = dynamic_enum;
                else
                    type_x[j] = constant_enum;
            }
            //
            // depend_y
            depend_y.resize(m);
            for(size_t i = 0; i < m; ++i)
            {   // a constant prameter cannot depend on a dynamic parameter
                // so do not worry about constant parameters in depend_y
                size_t i_par = size_t( dyn_par_arg[i_arg + 5 + n + i] );
                depend_y[i]  = par_usage[i_par];
            }
            //
            // call back to atomic function for this operation
            depend_x.resize(n);
            sweep::call_atomic_rev_depend<Base, Base>(
                atom_index, call_id, parameter_x, type_x, depend_x, depend_y
            );
            //
            // transfer depend_x to par_usage
            for(size_t j = 0; j < n; ++j)
            {   size_t i_par = size_t( dyn_par_arg[i_arg + 5 + j] );
                par_usage[i_par] = par_usage[i_par] | depend_x[j];
            }
        }
        else
        {   // corresponding parameter index
            size_t i_par = size_t( dyn_ind2par_ind[i_dyn] );
            CPPAD_ASSERT_UNKNOWN( dyn_par_is[i_par] );
            //
            // number of argumens to this operator
            size_t n_arg = num_arg_dyn(op);
            //
            // index of first argument for this operator
            CPPAD_ASSERT_UNKNOWN( op != atom_dyn );
            i_arg -= n_arg;
            //
            // if this dynamic parameter is needed
            if( par_usage[i_par] )
            {   // need dynamic parameters that are used to generate this one
                size_t offset = num_non_par_arg_dyn(op);
                for(size_t i = offset; i < n_arg; ++i)
                    par_usage[ dyn_par_arg[i_arg + i] ] = true;
            }
        }
    }
    CPPAD_ASSERT_UNKNOWN( i_arg == 0 );
    //
    return;
}

} } } // END_CPPAD_LOCAL_OPTIMIZE_NAMESPACE

# endif<|MERGE_RESOLUTION|>--- conflicted
+++ resolved
@@ -381,13 +381,7 @@
             if( dyn_par_is[arg[0]] )
                 type_x[atom_j] = dynamic_enum;
             else
-<<<<<<< HEAD
-            {   // BUG: must fix on master branch
-                type_x[atom_j] = dynamic_enum;
-            }
-=======
                 type_x[atom_j] = constant_enum;
->>>>>>> 5cabd690
             ++atom_j;
             if( atom_j == atom_n )
                 atom_state = ret_atom;
