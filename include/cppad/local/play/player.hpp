# ifndef CPPAD_LOCAL_PLAY_PLAYER_HPP
# define CPPAD_LOCAL_PLAY_PLAYER_HPP
// SPDX-License-Identifier: EPL-2.0 OR GPL-2.0-or-later
// SPDX-FileCopyrightText: Bradley M. Bell <bradbell@seanet.com>
// SPDX-FileContributor: 2003-25 Bradley M. Bell
// ----------------------------------------------------------------------------

# include <cppad/local/play/addr_enum.hpp>
# include <cppad/local/play/sequential_iterator.hpp>
# include <cppad/local/play/subgraph_iterator.hpp>
# include <cppad/local/play/dyn_player.hpp>
# include <cppad/local/play/random_setup.hpp>
# include <cppad/local/atom_state.hpp>
# include <cppad/local/is_pod.hpp>

namespace CppAD { namespace local { // BEGIN_CPPAD_LOCAL_NAMESPACE
/*!
\file player.hpp
File used to define the player class.
*/

/*!
Class used to store and play back an operation sequence recording.

\tparam Base
These were AD< Base > operations when recorded. Operations during playback
are done using the type Base .
*/

// random_itr_info
struct random_itr_info_t {
   //
   // *_op2arg
   // index in var_arg_ corresonding to the first argument for each operator
   pod_vector<unsigned  short> short_op2arg;
   pod_vector<addr_t>          addr_t_op2arg;
   pod_vector<size_t>          size_t_op2arg;
   /*
   *_op2var
   Index of the result variable for each operator. If the operator has
   no results, this is not defined. The invalid index num_var_ is used
   when NDEBUG is not defined. If the operator has more than one result, this
   is the primary result; i.e., the last result. Auxillary results are only
   used by the current operator and not used by other operators.
   */
   pod_vector<unsigned  short> short_op2var;
   pod_vector<addr_t>          addr_t_op2var;
   pod_vector<size_t>          size_t_op2var;
   /*
   *_var2op
   Mapping from primary variable index to corresponding operator index.
   This is used to traverse sub-graphs of the operation sequence.
   This value is valid (invalid) for primary (auxiliary) variables.
   */
   pod_vector<unsigned  short> short_var2op;
   pod_vector<addr_t>          addr_t_var2op;
   pod_vector<size_t>          size_t_var2op;
   //
   // swap
   void swap( random_itr_info_t& other )
   {  //
      short_op2arg.swap( other.short_op2arg );
      short_op2var.swap( other.short_op2var );
      short_var2op.swap( other.short_var2op );
      //
      addr_t_op2arg.swap( other.addr_t_op2arg );
      addr_t_op2var.swap( other.addr_t_op2var );
      addr_t_var2op.swap( other.addr_t_var2op );
      //
      size_t_op2arg.swap( other.size_t_op2arg );
      size_t_op2var.swap( other.size_t_op2var );
      size_t_var2op.swap( other.size_t_var2op );
   }
   //
   // clear
   void clear(void)
   {  //
      short_op2arg.clear();
      short_op2var.clear();
      short_var2op.clear();
      //
      addr_t_op2arg.clear();
      addr_t_op2var.clear();
      addr_t_var2op.clear();
      //
      size_t_op2arg.clear();
      size_t_op2var.clear();
      size_t_var2op.clear();
   }
   //
   // size
   size_t size(void) const
   {  //
      CPPAD_ASSERT_UNKNOWN( short_op2arg.size()  == short_op2var.size() );
      CPPAD_ASSERT_UNKNOWN( addr_t_op2arg.size() == addr_t_op2var.size() );
      CPPAD_ASSERT_UNKNOWN( size_t_op2arg.size() == size_t_op2var.size() );
      //
      size_t short_num_arg  = short_op2arg.size();
      size_t int_num_arg    = addr_t_op2arg.size();
      size_t size_t_num_arg = size_t_op2arg.size();
      //
      size_t short_num_var  = short_var2op.size();
      size_t int_num_var= addr_t_var2op.size();
      size_t size_t_num_var = size_t_var2op.size();
      //
      // result
      size_t result = 0;
      //
      // result
      if( short_num_arg != 0 )
      {  CPPAD_ASSERT_UNKNOWN( int_num_arg    == 0 );
         CPPAD_ASSERT_UNKNOWN( size_t_num_arg == 0 );
         //
         result = 2 * short_num_arg + short_num_var;
      }
      else
         CPPAD_ASSERT_UNKNOWN( short_num_var == 0 );
      //
      // result
      if( int_num_arg != 0 )
      {  CPPAD_ASSERT_UNKNOWN( short_num_arg  == 0 );
         CPPAD_ASSERT_UNKNOWN( size_t_num_arg == 0 );
         //
         result = 2 * int_num_arg + int_num_var;
      }
      else
         CPPAD_ASSERT_UNKNOWN( int_num_var == 0 );
      //
      // result
      if( size_t_num_arg != 0 )
      {  CPPAD_ASSERT_UNKNOWN( short_num_arg  == 0 );
         CPPAD_ASSERT_UNKNOWN( int_num_arg    == 0 );
         //
         result = 2 * size_t_num_arg + size_t_num_var;
      }
      else
         CPPAD_ASSERT_UNKNOWN( size_t_num_var == 0 );
      //
      return result;
   }
};

template <class Base>
class player {
public:
   //
   // value_t
   typedef Base value_t;
private:
   //
   // friend
   // player<Base> must be a friend of player< AD<Base> > for base2ad to work
   template <class AnotherBase> friend class player;
   template <class Player> friend class CppAD::local::optimize::dyn_op_info_t;
   template <class Player> friend class CppAD::local::optimize::var_op_info_t;
   // ----------------------------------------------------------------------
   //
   // dyn_play_
   dyn_player<Base> dyn_play_;
   //
   // num_var_
       // Number of variables in the recording.
   size_t num_var_;

   // num_var_load_
       // number of vecad load opeations in the reconding
   size_t num_var_load_;

   // num_var_vecad_
       // Number of VecAD vectors in the recording
   size_t num_var_vecad_;

   // var_op_
   // The operators in the recording.
   pod_vector<opcode_t> var_op_;

   // var_arg_
   // The operation argument indices in the recording
   pod_vector<addr_t> var_arg_;

   // var_text_
   // Character strings ('\\0' terminated) in the recording.
   pod_vector<char> var_text_;

   // var_vecad_ind_
       // The VecAD indices in the recording.
   pod_vector<addr_t> var_vecad_ind_;
   //
   // random_itr_info_
   // Information needed to use member functions that begin with random_
   // and for using const_subgraph_iterator.
   random_itr_info_t random_itr_info_;
   //
public:
   //
   /// default constructor
   // set all scalars to zero to avoid valgraind warning when ani assignment
   // occures before values get set.
   player(void)
   : num_var_(0)
   , num_var_load_(0)
   , num_var_vecad_(0)
   { }
   //
   // move semantics constructor
   // (none of the default constructor values matter to the destructor)
   player(player& play)
   {  swap(play);  }
   //
   // destructor
   ~player(void)
   { }
   //
   // address_type
   // type used for addressing iterators for this player
   play::addr_enum address_type(void) const
   {
      // required
      size_t required = 0;
      required = std::max(required, num_var_       );  // number variables
      required = std::max(required, var_op_.size()  ); // number operators
      required = std::max(required, var_arg_.size() ); // number arguments
      //
      // unsigned short
      if( required <= std::numeric_limits<unsigned short>::max() )
         return play::unsigned_short_enum;
      //
      // addr_t
      if( required <= std::numeric_limits<addr_t>::max() )
         return play::addr_t_enum;
      //
      // unsigned size_t
      CPPAD_ASSERT_UNKNOWN(
         required <= std::numeric_limits<size_t>::max()
      );
      return play::size_t_enum;
   }
   //
   // get_recording
   /*!
   Moving an operation sequence from a recorder to this player

   \param rec
   the object that was used to record the operation sequence. After this
   operation, the state of the recording is no longer defined. For example,
   the pod_vector member variables in this have been swapped with rec.

   \param n_ind
   the number of independent variables (only used for error checking
   when NDEBUG is not defined).

   \par
   Use an assert to check that the length of the following vectors is
   less than the maximum possible value for addr_t; i.e., that an index
   in these vectors can be represented using the type addr_t:
   var_op_, var_vecad_ind_, var_arg_, test_vec_, par_all_, var_text_,
   dyn_par_arg_.
   */
   void get_recording(recorder<Base>& rec, size_t n_ind)
   {
# ifndef NDEBUG
      size_t addr_t_max = size_t( std::numeric_limits<addr_t>::max() );
# endif
      //
      // dyn_play_
      dyn_play_.get_recording( rec.dyn_record_ );

      // size_t values
      num_var_            = rec.num_var_;
<<<<<<< HEAD
          num_var_load_       = rec.num_var_load_;
=======
      num_var_load_       = rec.num_var_load_;
>>>>>>> dbc82039

      // var_op_
      var_op_.swap(rec.var_op_);
      CPPAD_ASSERT_UNKNOWN(var_op_.size() < addr_t_max );

      // var_arg_
      var_arg_.swap(rec.var_arg_);
      CPPAD_ASSERT_UNKNOWN(var_arg_.size()    < addr_t_max );

      // var_text_
      var_text_.swap(rec.var_text_);
      CPPAD_ASSERT_UNKNOWN(var_text_.size() < addr_t_max );

      // var_vecad_ind_
          var_vecad_ind_.swap(rec.var_vecad_ind_);
      CPPAD_ASSERT_UNKNOWN(var_vecad_ind_.size() < addr_t_max );

      // num_var_vecad_
          num_var_vecad_ = 0;
      {  // var_vecad_ind_ contains size of each VecAD followed by
         // the parameter indices used to inialize it.
         size_t i = 0;
         while( i < var_vecad_ind_.size() )
         {  num_var_vecad_++;
            i += size_t( var_vecad_ind_[i] ) + 1;
         }
         CPPAD_ASSERT_UNKNOWN( i == var_vecad_ind_.size() );
      }

      // random access information
      clear_random();

      // some checks
      check_inv_op(n_ind);
      check_variable_dag();
   }
   //
   // check_inv_op
# ifdef NDEBUG
   void check_inv_op(size_t n_ind) const
   {  return; }
# else
   void check_inv_op(size_t n_ind) const
   {  play::const_sequential_iterator itr = begin();
      op_code_var   op;
      const addr_t* op_arg;
      size_t        var_index;
      itr.op_info(op, op_arg, var_index);
      CPPAD_ASSERT_UNKNOWN( op == BeginOp );
      size_t i_op = 0;
      while( op != EndOp )
      {  // start at second operator
         (++itr).op_info(op, op_arg, var_index);
         ++i_op;
         CPPAD_ASSERT_UNKNOWN( (op == InvOp) == (i_op <= n_ind) );
      }
      return;
   }
# endif
   //
   // check_variable_dag
# ifdef NDEBUG
   void check_variable_dag(void) const
   {  return; }
# else
   void check_variable_dag(void) const
   {  play::const_sequential_iterator itr = begin();
      op_code_var   op;
      const addr_t* op_arg;
      size_t        var_index;
      itr.op_info(op, op_arg, var_index);
      CPPAD_ASSERT_UNKNOWN( op == BeginOp );
      //
      addr_t arg_var_bound = 0;
      while( op != EndOp )
      {  (++itr).op_info(op, op_arg, var_index);
         switch(op)
         {
            // cases where nothing to do
            case BeginOp:
            case EndOp:
            case EqppOp:
            case InvOp:
            case LdpOp:
            case LeppOp:
            case LtppOp:
            case NeppOp:
            case ParOp:
            case AFunOp:
            case FunapOp:
            case FunrpOp:
            case FunrvOp:
            case StppOp:
            break;

            // only first argument is a variable
            case AbsOp:
            case AcosOp:
            case AcoshOp:
            case AsinOp:
            case AsinhOp:
            case AtanOp:
            case AtanhOp:
            case CosOp:
            case CoshOp:
            case DivvpOp:
            case ErfOp:
            case ErfcOp:
            case ExpOp:
            case Expm1Op:
            case LevpOp:
            case LogOp:
            case Log1pOp:
            case LtvpOp:
            case NegOp:
            case PowvpOp:
            case SignOp:
            case SinOp:
            case SinhOp:
            case SqrtOp:
            case SubvpOp:
            case TanOp:
            case TanhOp:
            case FunavOp:
            case ZmulvpOp:
            CPPAD_ASSERT_UNKNOWN(op_arg[0] <= arg_var_bound );
            break;

            // only second argument is a variable
            case AddpvOp:
            case DisOp:
            case DivpvOp:
            case EqpvOp:
            case LdvOp:
            case LepvOp:
            case LtpvOp:
            case MulpvOp:
            case NepvOp:
            case PowpvOp:
            case StvpOp:
            case SubpvOp:
            case ZmulpvOp:
            CPPAD_ASSERT_UNKNOWN(op_arg[1] <= arg_var_bound );
            break;

            // only first and second arguments are variables
            case AddvvOp:
            case DivvvOp:
            case EqvvOp:
            case LevvOp:
            case LtvvOp:
            case MulvvOp:
            case NevvOp:
            case PowvvOp:
            case SubvvOp:
            case ZmulvvOp:
            CPPAD_ASSERT_UNKNOWN(op_arg[0] <= arg_var_bound );
            CPPAD_ASSERT_UNKNOWN(op_arg[1] <= arg_var_bound );
            break;

            // StpvOp
            case StpvOp:
            CPPAD_ASSERT_UNKNOWN(op_arg[2] <= arg_var_bound );
            break;

            // StvvOp
            case StvvOp:
            CPPAD_ASSERT_UNKNOWN(op_arg[1] <= arg_var_bound );
            CPPAD_ASSERT_UNKNOWN(op_arg[2] <= arg_var_bound );
            break;

            // CSumOp
            case CSumOp:
            {  CPPAD_ASSERT_UNKNOWN( 5 < op_arg[2] );
               for(addr_t j = 5; j < op_arg[2]; j++)
                  CPPAD_ASSERT_UNKNOWN(op_arg[j] <= arg_var_bound);
            }
            itr.correct_before_increment();
            break;

            // CExpOp
            case CExpOp:
            if( op_arg[1] & 1 )
               CPPAD_ASSERT_UNKNOWN( op_arg[2] <= arg_var_bound);
            if( op_arg[1] & 2 )
               CPPAD_ASSERT_UNKNOWN( op_arg[3] <= arg_var_bound);
            if( op_arg[1] & 4 )
               CPPAD_ASSERT_UNKNOWN( op_arg[4] <= arg_var_bound);
            if( op_arg[1] & 8 )
               CPPAD_ASSERT_UNKNOWN( op_arg[5] <= arg_var_bound);
            break;

            // PriOp
            case PriOp:
            if( op_arg[0] & 1 )
               CPPAD_ASSERT_UNKNOWN( op_arg[1] <= arg_var_bound);
            if( op_arg[0] & 2 )
               CPPAD_ASSERT_UNKNOWN( op_arg[3] <= arg_var_bound);
            break;

            // CSkipOp
            case CSkipOp:
            if( op_arg[1] & 1 )
               CPPAD_ASSERT_UNKNOWN( op_arg[2] <= arg_var_bound);
            if( op_arg[1] & 2 )
               CPPAD_ASSERT_UNKNOWN( op_arg[3] <= arg_var_bound);
            itr.correct_before_increment();
            break;

            default:
            CPPAD_ASSERT_UNKNOWN(false);
            break;


         }
         if( NumRes(op) > 0 )
         {  if( var_index > 0 )
            {  CPPAD_ASSERT_UNKNOWN(size_t(arg_var_bound) < var_index);
            }
            else
            {  CPPAD_ASSERT_UNKNOWN(size_t(arg_var_bound) == var_index);
            }
            //
            arg_var_bound = addr_t(var_index);
         }
      }
      return;
   }
# endif
   //
   // operator=
   // move semantics assignment
   void operator=(player&& play)
   {  swap(play); }
   //
   // operator=
   void operator=(const player& play)
   {
      //
      // dyn_play_
      dyn_play_           = play.dyn_play_;
      //
      // size_t objects
      num_var_            = play.num_var_;
          num_var_load_       = play.num_var_load_;
          num_var_vecad_      = play.num_var_vecad_;
          //
      // pod_vectors
      var_op_             = play.var_op_;
      var_arg_            = play.var_arg_;
      var_text_           = play.var_text_;
      var_vecad_ind_      = play.var_vecad_ind_;
      //
      // random_itr_info_
      random_itr_info_    = play.random_itr_info_;
   }
   //
   // base2ad
   // Create a player< AD<Base> > from this player<Base>
   player< AD<Base> > base2ad(void) const
   {  player< AD<Base> > play;
      //
      // dyn_play_
      play.dyn_play_            = dyn_play_.base2ad();
      //
      // size_t objects
      play.num_var_            = num_var_;
          play.num_var_load_       = num_var_load_;
          play.num_var_vecad_      = num_var_vecad_;
          //
      // pod_vectors
      play.var_op_             = var_op_;
      play.var_arg_            = var_arg_;
      play.var_text_           = var_text_;
      play.var_vecad_ind_      = var_vecad_ind_;
      //
      // random_itr_info_
      play.random_itr_info_    = random_itr_info_;
      //
      return play;
   }
   //
   // swap
   /// used for move semantics version of ADFun assignment operation
   void swap(player& other)
   {  //
      // dyn_play_
      dyn_play_.swap( other.dyn_play_ );
      //
      // size_t objects
      std::swap(num_var_,            other.num_var_);
      std::swap(num_var_load_,       other.num_var_load_);
      std::swap(num_var_vecad_,      other.num_var_vecad_);
      //
      // pod_vectors
      var_op_.swap(             other.var_op_);
      var_arg_.swap(            other.var_arg_);
      var_text_.swap(           other.var_text_);
      var_vecad_ind_.swap(  other.var_vecad_ind_);
      //
      // random_itr_info_
      random_itr_info_.swap(    other.random_itr_info_);
   }
   //
   // setup_random
   /// Enable use of const_subgraph_iterator and member functions that begin
   // with random_(no work if already setup).
   void setup_random(unsigned short& not_used)
   {  play::random_setup(
         num_var_                            ,
         var_op_                             ,
         var_arg_                            ,
         &random_itr_info_.short_op2arg      ,
         &random_itr_info_.short_op2var      ,
         &random_itr_info_.short_var2op
      );
   }
   void setup_random(addr_t& not_used)
   {  play::random_setup(
         num_var_                            ,
         var_op_                             ,
         var_arg_                            ,
         &random_itr_info_.addr_t_op2arg     ,
         &random_itr_info_.addr_t_op2var     ,
         &random_itr_info_.addr_t_var2op
      );
   }
# if ! CPPAD_IS_SAME_TAPE_ADDR_TYPE_SIZE_T
   void setup_random(size_t& not_used)
   {  play::random_setup(
         num_var_                            ,
         var_op_                             ,
         var_arg_                            ,
         &random_itr_info_.size_t_op2arg     ,
         &random_itr_info_.size_t_op2var     ,
         &random_itr_info_.size_t_var2op
      );
   }
# endif
   //
   // clear_
   /// Free memory used for functions that begin with random_
   /// and random iterators and subgraph iterators
   void clear_random(void)
   {  random_itr_info_.clear();
      CPPAD_ASSERT_UNKNOWN( random_itr_info_.size() == 0  );
   }
   //
   // par_all
       pod_vector_maybe<Base>& par_all(void)
   {  return dyn_play_.par_all(); }
   const pod_vector_maybe<Base>& par_all(void) const
   {  return dyn_play_.par_all(); }
   //
   // par_is_dyn
   const pod_vector<bool>& par_is_dyn(void) const
   {  return dyn_play_.par_is_dyn(); }
   //
   // dyn2par_index
   const pod_vector<addr_t>& dyn2par_index(void) const
   {  return dyn_play_.dyn2par_index(); }
   //
   // dyn_par_op
   const pod_vector<opcode_t>& dyn_par_op(void) const
   {  return dyn_play_.dyn_par_op(); }
   //
   // dyn_par_arg
   const pod_vector<addr_t>& dyn_par_arg(void) const
   {  return dyn_play_.dyn_par_arg(); }
   //
   // GetOp
   /*!
   \brief
   fetch an operator from the recording.

   \return
   the i-th operator in the recording.

   \param i
   the index of the operator in recording
   */
   op_code_var GetOp (size_t i) const
   {  return op_code_var(var_op_[i]); }
   //
   // GetVecInd
   /*!
   \brief
   Fetch a VecAD index from the recording.

   \return
   the i-th VecAD index in the recording.

   \param i
   the index of the VecAD index in recording
   */
   size_t GetVecInd (size_t i) const
   {  return size_t( var_vecad_ind_[i] ); }
   //
   // par_one
   Base par_one(size_t i) const
   {  return dyn_play_.par_one(i);  }
   //
   // par_ptr
   const Base* par_ptr(void) const
   {  return dyn_play_.par_ptr(); }
   //
   // GetTxt
   /*!
   \brief
   Fetch a '\\0' terminated string from the recording.

   \return
   the beginning of the string.

   \param i
   the index where the string begins.
   */
   const char *GetTxt(size_t i) const
   {  CPPAD_ASSERT_UNKNOWN(i < var_text_.size() );
      return var_text_.data() + i;
   }
   //
   // n_dyn_independent
   size_t n_dyn_independent(void) const
   {  return dyn_play_.n_dyn_independent(); }
   //
   // num_dynamic_par
   size_t num_dynamic_par(void) const
   {  return dyn_play_.num_dynamic_par(); }
   //
   // num_dynamic_arg
   size_t num_dynamic_arg(void) const
   {  return dyn_play_.num_dynamic_arg(); }
   //
   // num_var
   size_t num_var(void) const
   {  return num_var_; }
   //
   // num_var_load
<<<<<<< HEAD
       size_t num_var_load(void) const
=======
   size_t num_var_load(void) const
>>>>>>> dbc82039
   {  return num_var_load_; }
   //
   // num_var_op
   size_t num_var_op(void) const
   {  return var_op_.size(); }
   //
   // num_var_vecad_ind
   size_t num_var_vec_ind(void) const
   {  return var_vecad_ind_.size(); }
   //
   // num_var_vecad
   size_t num_var_vecad(void) const
   {  return num_var_vecad_; }
   //
   // num_var_arg
   size_t num_var_arg(void) const
   {  return var_arg_.size(); }
   //
   // num_par_all
   size_t num_par_all(void) const
   {  return dyn_play_.num_par_all(); }
   //
   // num_var_text
   size_t num_var_text(void) const
   {  return var_text_.size(); }
   //
   // size_op_seq
   // A measure of amount of memory used to store
   // the operation sequence, just lengths, not capacities.
   // In user api as f.size_op_seq(); see the file fun_property.omh.
   size_t size_op_seq(void) const
   {  return 0
         + dyn_play_.size_op_seq()
         + var_op_.size()            * sizeof(opcode_t)
         + var_arg_.size()           * sizeof(addr_t)
         + var_text_.size()          * sizeof(char)
         + var_vecad_ind_.size() * sizeof(addr_t)
      ;
   }
   // size_random
   // A measure of amount of memory used for random access routine
   // In user api as f.size_random(); see the file fun_property.omh.
   size_t size_random(void) const
   {  return random_itr_info_.size(); }
   //
   // begin
   /// const sequential iterator begin
   play::const_sequential_iterator begin(void) const
   {  size_t op_index = 0;
      size_t num_var      = num_var_;
          return play::const_sequential_iterator(
         num_var, &var_op_, &var_arg_, op_index
      );
   }
   //
   // end
   play::const_sequential_iterator end(void) const
   {  size_t op_index = var_op_.size() - 1;
      size_t num_var      = num_var_;
          return play::const_sequential_iterator(
         num_var, &var_op_, &var_arg_, op_index
      );
   }
   //
   // begin_subgraph
   play::const_subgraph_iterator<addr_t>  begin_subgraph(
      const play::const_random_iterator<addr_t>& random_itr ,
      const pod_vector<addr_t>*                  subgraph   ) const
   {  size_t subgraph_index = 0;
      return play::const_subgraph_iterator<addr_t>(
         random_itr,
         subgraph,
         subgraph_index
      );
   }
   //
   // end_subgraph
   template <class Addr>
   play::const_subgraph_iterator<Addr>  end_subgraph(
      const play::const_random_iterator<Addr>&   random_itr ,
      const pod_vector<addr_t>*                  subgraph   ) const
   {  size_t subgraph_index = subgraph->size() - 1;
      return play::const_subgraph_iterator<Addr>(
         random_itr,
         subgraph,
         subgraph_index
      );
   }
   //
   /// const random iterator
   play::const_random_iterator<unsigned short>
   get_random(unsigned short& not_used) const
   {  return play::const_random_iterator<unsigned short>(
         var_op_                             ,
         var_arg_                            ,
         &random_itr_info_.short_op2arg      ,
         &random_itr_info_.short_op2var      ,
         &random_itr_info_.short_var2op
      );
   }
   play::const_random_iterator<addr_t>
   get_random(addr_t& not_used) const
   {  return play::const_random_iterator<addr_t>(
         var_op_                             ,
         var_arg_                            ,
         &random_itr_info_.addr_t_op2arg     ,
         &random_itr_info_.addr_t_op2var     ,
         &random_itr_info_.addr_t_var2op
      );
   }
# if ! CPPAD_IS_SAME_TAPE_ADDR_TYPE_SIZE_T
   play::const_random_iterator<size_t>
   get_random(size_t& not_used)
   {  return play::const_random_iterator<size_t>(
         var_op_                             ,
         var_arg_                            ,
         &random_itr_info_.size_t_op2arg     ,
         &random_itr_info_.size_t_op2var     ,
         &random_itr_info_.size_t_var2op
      );
   }
# endif
};

} } // END_CPPAD_lOCAL_NAMESPACE
# endif<|MERGE_RESOLUTION|>--- conflicted
+++ resolved
@@ -267,11 +267,7 @@
 
       // size_t values
       num_var_            = rec.num_var_;
-<<<<<<< HEAD
-          num_var_load_       = rec.num_var_load_;
-=======
       num_var_load_       = rec.num_var_load_;
->>>>>>> dbc82039
 
       // var_op_
       var_op_.swap(rec.var_op_);
@@ -711,11 +707,7 @@
    {  return num_var_; }
    //
    // num_var_load
-<<<<<<< HEAD
-       size_t num_var_load(void) const
-=======
    size_t num_var_load(void) const
->>>>>>> dbc82039
    {  return num_var_load_; }
    //
    // num_var_op
