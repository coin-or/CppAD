--- conflicted
+++ resolved
@@ -56,7 +56,9 @@
 This operation creates one node with value equal to
 the first argument value plus the second argument value.
 
-<<<<<<< HEAD
+$subhead Example$$
+The file $cref json_add_op.cpp$$ is an example and test of this operation.
+
 $head atom$$
 This operator has the following Json definition:
 $codei%
@@ -85,10 +87,6 @@
 
 $subhead Example$$
 The file $cref json_atom_op.cpp$$ is an example and test of this operation.
-=======
-$subhead Example$$
-The file $cref json_add_op.cpp$$ is an example and test of this operation.
->>>>>>> f073db56
 
 $head div$$
 This operator has the following Json definition:
@@ -186,11 +184,8 @@
 The file $cref json_sum_op.cpp$$ is an example and test of this operation.
 
 $childtable%
-<<<<<<< HEAD
+    example/json/add_op.cpp%
     example/json/atom_op.cpp%
-=======
-    example/json/add_op.cpp%
->>>>>>> f073db56
     example/json/div_op.cpp%
     example/json/mul_op.cpp%
     example/json/sub_op.cpp%
