/* --------------------------------------------------------------------------
CppAD: C++ Algorithmic Differentiation: Copyright (C) 2003-19 Bradley M. Bell

  CppAD is distributed under the terms of the
               Eclipse Public License Version 2.0.

  This Source Code may also be made available under the following
  Secondary License when the conditions for such availability set forth
  in the Eclipse Public License, Version 2.0 are satisfied:
        GNU General Public License, Version 2.0 or later.
-------------------------------------------------------------------------- */
$begin json_op_define$$
$spell
    Json
    arg
    op
    mul
<<<<<<< HEAD
    dyn
    var
    ind
=======
    div
>>>>>>> 55b08f26
$$

$section Json Operator Definitions$$

$head Notation$$

$subhead op_code$$
Each operator definition has a $icode op_code$$ value that
is used to identify it for a particular $icode json_ad_graph$$.

$subhead Arguments$$
The values
$cref/
    first_arg, ..., last_arg/
    json_ad_graph/
    op_usage/
    first_arg, ..., last_arg
/$$
are the node indices for arguments to an operator.
Unless otherwise specified,
arguments are not string; i.e.,
the corresponding nodes are not in $cref/strings/json_ad_graph/string_vec/$$.

$head add$$
This operator has the following Json definition:
$codei%
{
    "op_code":      %op_code%,
    "name":         "add",
    "n_arg":        2
}
%$$
A corresponding $icode op_usage$$ has the form
$codei%
    [ %op_code%, %first_arg%, %second_arg% ]
%$$
This operation creates one node with value equal to
the first argument value plus the second argument value.

$head div$$
This operator has the following Json definition:
$codei%
{
    "op_code":      %op_code%,
    "name":         "div",
    "n_arg":        2
}
%$$
A corresponding $icode op_usage$$ has the form
$codei%
    [ %op_code%, %first_arg%, %second_arg%  ]
%$$
This operation creates one node with value equal to
the first argument value divided by the second argument value.

$subhead Example$$
The file $cref json_div_op.cpp$$ is an example and test of this operation.

$head call$$
This operator has the following Json definition:
$codei%
{
    "op_code":      %op_code%,
    "name":         "call"
}
%$$
A corresponding $icode op_usage$$ has the form
$codei%
    [ %op_code%, %call_name%, %n_result%, %n_arg%,
        [ %first_arg%, %...%, %last_arg% ]
    ]
%$$

$subhead call_name$$
This is a $cref/string/json_ad_graph/Token/$$ containing the
$cref/function_name/json_ad_graph/AD Graph/function_name/$$
for the function being called.

$subhead n_result$$
The must be equal to
$cref/n_dependent/json_ad_graph/dependent_vec/n_dependent/$$
for the function specified by $icode call_name$$.

$subhead n_arg$$
The must be equal to
$cref/n_independent/json_ad_graph/independent_vec/n_independent/$$
for the function specified by $icode call_name$$.

$subhead first_arg, ..., last_arg$$
These are the node indices that specify the value of the
independent variable vector in the call to $icode call_name$$.


$head mul$$
This operator has the following Json definition:
$codei%
{
    "op_code":      %op_code%,
    "name":         "mul",
    "n_arg":        2
}
%$$
A corresponding $icode op_usage$$ has the form
$codei%
    [ %op_code%, %first_arg%, %second_arg%  ]
%$$
This operation creates one node with value equal to
the first argument value times the second argument value.

$subhead Example$$
The file $cref json_mul_op.cpp$$ is an example and test of this operation.

$head sub$$
This operator has the following Json definition:
$codei%
{
    "op_code":      %op_code%,
    "name":         "sub",
    "n_arg":        2
}
%$$
A corresponding $icode op_usage$$ has the form
$codei%
    [ %op_code%, %first_arg%, %second_arg% ]
%$$
This operation creates one node with value equal to
the first argument value minus the second argument value.

$subhead Example$$
The file $cref json_sub_op.cpp$$ is an example and test of this operation.

$head sum$$
This operator has the following Json definition:
$codei%
{
    "op_code":      %op_code%,
    "name":         "sum"
}
%$$
A corresponding $icode op_usage$$ has the form
$codei%
    [ %op_code%, %n_result%, %n_arg%, [ %first_arg%, %...%, %last_arg% ] ]
%$$
where $icode n_result$$ is always $code 1$$.
This operation creates one node with value equal to
the sum of values corresponding to all of its argument nodes.

$subhead Example$$
The file $cref json_sum_op.cpp$$ is an example and test of this operation.

$childtable%
    example/json/div_op.cpp%
    example/json/mul_op.cpp%
    example/json/sub_op.cpp%
    example/json/sum_op.cpp
%$$

$end<|MERGE_RESOLUTION|>--- conflicted
+++ resolved
@@ -15,13 +15,7 @@
     arg
     op
     mul
-<<<<<<< HEAD
-    dyn
-    var
-    ind
-=======
     div
->>>>>>> 55b08f26
 $$
 
 $section Json Operator Definitions$$
