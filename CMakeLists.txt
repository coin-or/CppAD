# -----------------------------------------------------------------------------
# CppAD: C++ Algorithmic Differentiation: Copyright (C) 2003-21 Bradley M. Bell
#
# CppAD is distributed under the terms of the
#              Eclipse Public License Version 2.0.
#
# This Source Code may also be made available under the following
# Secondary License when the conditions for such availability set forth
# in the Eclipse Public License, Version 2.0 are satisfied:
#       GNU General Public License, Version 2.0 or later.
# -----------------------------------------------------------------------------
# =============================================================================
# Some constants
# =============================================================================
#
# Set the minimum required version of cmake for this project.
# see http://www.cmake.org/pipermail/cmake/2013-January/053213.html
CMAKE_MINIMUM_REQUIRED(VERSION 3.0)
#
# Only interpret if() arguments as variables or keywords when unquoted.
IF( POLICY CMP0054 )
  CMAKE_POLICY(SET CMP0054 NEW)
ENDIF( POLICY CMP0054 )
#
# cppad_version is used by version.sh to get the version number.
SET(cppad_version "20210416")
SET(cppad_url          "https://coin-or.github.io/CppAD" )
SET(cppad_description  "Differentiation of C++ Algorithms" )
#
# Set name of this project and create the variables
# cppad_BINARY_DIR and cppad_SOURCE_DIR.
# project(projectname [CXX] [C] [Java])
PROJECT(cppad)
#
# Add the include sub-directory to the list of C++ preprocessor
# include directories for the entire project.  The SYSTEM flag is not included
# so warnings will be geenreated for this directory.
INCLUDE_DIRECTORIES( ${cppad_SOURCE_DIR}/include )
#
# =============================================================================
# Some system cmake language extensions
# =============================================================================
# CHECK_CXX_SOURCE_COMPILES(source variable)
# Checks whether the code given in source will compile, link and run and
# return zero status. You can set
# CMAKE_REQUIRED_LIBRARIES, CMAKE_REQUIRED_FLAGS and CMAKE_REQUIRED_INCLUDES
# accordingly if additional libraries or compiler flags are required.
INCLUDE(CheckCXXSourceRuns)

# ============================================================================
# Some local cmake language
# ============================================================================
# assert_value_in_set(value element_1 ... element_n)
INCLUDE(cmake/assert_value_in_set.cmake)
#
# dos_path_to_unix(dos_path unix_path)
INCLUDE(cmake/dos_path_to_unix.cmake)
#
# add_to_list(variable_list constant_value)
INCLUDE(cmake/add_to_list.cmake)
#
# command_line_arg(variable default type description)
INCLUDE(cmake/command_line_arg.cmake)
#
# optional_package(package description)
INCLUDE(cmake/optional_package.cmake)
#
# run_source_test(source variable)
INCLUDE(cmake/run_source_test.cmake)
#
# assert(variable)
INCLUDE(cmake/assert.cmake)
#
# print_variable(variable)
INCLUDE(cmake/print_variable.cmake)
#
# set_compile_flags( program_name debug_which source_list)
INCLUDE(cmake/set_compile_flags.cmake)
#
# pkgconfig_info(name, system)
INCLUDE(cmake/pkgconfig_info.cmake)
# ============================================================================
IF( include_llvm )
    # Check for c++14 support
    SET(source "
int main(void)
{   if( __cplusplus < 201402 )
        return 1;
    return 0;
}"
)
    run_source_test("${source}" cplusplus_201400_ok )
    IF( NOT cplusplus_201400_ok  )
        MESSAGE(FATAL_ERROR "include_llvm and c++ standard less than 14")
    ENDIF( NOT cplusplus_201400_ok  )
ELSE( include_llvm )
    # Ensure c++11 support
    SET(source "
int main(void)
{   if( __cplusplus < 201103 )
        return 1;
    return 0;
}"
)
    run_source_test("${source}" cplusplus_201100_ok )
    IF( NOT cplusplus_201100_ok  )
        SET(CMAKE_CXX_STANDARD 11)
        SET(CMAKE_CXX_STANDARD_REQUIRED ON)
    ENDIF( NOT cplusplus_201100_ok  )
ENDIF( include_llvm )
# =============================================================================
# command line arguments
# =============================================================================
# Argumentd that are no longer used
#
IF( cppad_sparse_list )
    MESSAGE(FATAL_ERROR
        "cppad_sparse_list has been removed from cmake command"
    )
ENDIF( cppad_sparse_list )
#
IF( cppad_deprecated )
    MESSAGE(FATAL_ERROR "cppad_deprecated has been removed from cmake comamnd" )
ENDIF( cppad_deprecated )
#
IF( cmake_install_prefix )
    MESSAGE(FATAL_ERROR
        "cmake_install_prefix has been changed to cppad_prefix"
    )
ENDIF( cmake_install_prefix )
#
IF( cmake_install_postfix )
    MESSAGE(FATAL_ERROR
        "cmake_install_postfix has been changed to cppad_postfix"
    )
ENDIF( cmake_install_postfix )
#
FOREACH(pkg adolc eigen ipopt cppadcg)
    IF( ${pkg}_prefix )
        MESSAGE(FATAL_ERROR
            "-D ${pkg}_prefix=value has been changed to -D include_${pkg}=true"
        )
    ENDIF( ${pkg}_prefix )
ENDFOREACH(pkg adolc eigen ipopt)
# -----------------------------------------------------------------------------
# Current Arguments
#
# cmake_install_datadir
command_line_arg(cmake_install_datadir share STRING
    "directory, below prefix, where cmake installs cppad data files"
)
#
# cmake_install_docdir
command_line_arg(cmake_install_docdir NOTFOUND STRING
    "directory, below prefix, where cmake installs cppad documentation files"
)
#
# cmake_install_includedirs
command_line_arg(cmake_install_includedirs include STRING
    "directories, below prefix, where cmake installs include files"
)
#
# cmake_install_libdirs
command_line_arg(cmake_install_libdirs lib STRING
    "directories, below prefix, where cmake installs library files"
)
#
# cppad_prefix
command_line_arg(cppad_prefix "${CMAKE_INSTALL_PREFIX}" PATH
    "cppad install prefix"
)
#
# cppad_postfix
command_line_arg(cppad_postfix NOTFOUND STRING
    "cppad install postfix"
)
#
# cppad_cxx_flags
command_line_arg(cppad_cxx_flags "" STRING
    "compile flags used with cppad (besides debug, release, and profile flags)"
)
#
# cppad_profile_flag
command_line_arg(cppad_profile_flag NOTFOUND STRING
    "compile flag used to compile and link a profile version of a program"
)
#
# cppad_testvector
command_line_arg(cppad_testvector cppad STRING
    "Namespace of vector used for testing, one of: boost, cppad, eigen, std"
)
assert_value_in_set(cppad_testvector boost cppad eigen std)
#
# cppad_max_num_threads
command_line_arg(cppad_max_num_threads 48 STRING
    "maximum number of threads that CppAD can use use"
)
#
# cppad_tape_id_type
command_line_arg(cppad_tape_id_type "unsigned int" STRING
    "type used to identify different tapes, size must be <= sizeof(size_t)"
)
#
# cppad_tape_addr_type
command_line_arg(cppad_tape_addr_type "unsigned int" STRING
"type used to identify variables on one tape, size must be <= sizeof(size_t)"
)
#
# cppad_debug_which
command_line_arg(cppad_debug_which "debug_all" STRING
    "debug_even, debug_odd, debug_all, or debug_none"
)
assert_value_in_set(cppad_debug_which debug_even debug_odd debug_all debug_none)
IF( "${cppad_debug_which}" STREQUAL debug_all)
    SET(CMAKE_BUILD_TYPE Debug)
ELSEIF( "${cppad_debug_which}" STREQUAL debug_none)
    SET(CMAKE_BUILD_TYPE Release)
ELSEIF( "${cppad_debug_which}" STREQUAL debug_odd)
    SET(CMAKE_BUILD_TYPE Debug)
ELSEIF( "${cppad_debug_which}" STREQUAL debug_even)
    SET(CMAKE_BUILD_TYPE Releaser)
ENDIF( "${cppad_debug_which}" STREQUAL debug_all)
#
# include_eigen
# include_adolc
# include_ipopt
# include_cppadcg
# include_llvm
FOREACH(package eigen adolc ipopt cppadcg llvm)
    command_line_arg(include_${package} "false" BOOL
            "include the ${package} examples and tests"
    )
ENDFOREACH(package eigen adolc ipopt cppadcg llvm)
# -----------------------------------------------------------------------------
# CMAKE_INSTALL_PREFIX
SET(CMAKE_INSTALL_PREFIX "${cppad_prefix}"
    CACHE PATH "value copied from cppad_prefix" FORCE
)
# -----------------------------------------------------------------------------
# External package information
SET(system_include TRUE)
#
# eigen
IF( include_eigen )
    pkgconfig_info(eigen3 ${system_include})
    SET(eigen_LIBRARIES "${eigen3_LIBRARIES}")
    SET(cppad_has_eigen 1)
ELSE( include_eigen )
    SET(cppad_has_eigen 0)
ENDIF( include_eigen )
#
# adolc
IF( include_adolc )
    pkgconfig_info(adolc ${system_include})
    SET(cppad_has_adolc 1)
ELSE( include_adolc )
    SET(cppad_has_adolc 0)
ENDIF( include_adolc )
#
# ipopt
IF( include_ipopt )
    pkgconfig_info(ipopt ${system_include})
    SET(cppad_has_ipopt 1)
ELSE( include_ipopt )
    SET(cppad_has_ipopt 0)
ENDIF( include_ipopt )
#
# cppadcg
IF( include_cppadcg )
    SET(cppad_has_cppadcg 1)
ELSE( include_cppadcg )
    SET(cppad_has_cppadcg 0)
ENDIF( include_cppadcg )
#
# llvm
IF( include_llvm )
    SET(cppad_has_llvm 1)
ELSE( include_llvm )
    SET(cppad_has_llvm 0)
ENDIF( include_llvm )
#
# colpack_prefix
optional_package(colpack ${system_include} "colpack install prefix")
#
# sacado_prefix
optional_package(sacado ${system_include} "sacado install prefix")
#
# fadbad_prefix
optional_package(fadbad ${system_include} "fadbad install prefix")
#
<<<<<<< HEAD
# xpackage_prefix is an example package prefix that is not really used
SET(xpackage_prefix "/usr")
# -----------------------------------------------------------------------------
IF( include_llvm )
    #
    # llvm_config
    FIND_PROGRAM( llvm_config NAMES "llvm-config")
    #
    # llvm_cxxflags
    EXECUTE_PROCESS(
        COMMAND "${llvm_config}" --cxxflags
        OUTPUT_VARIABLE llvm_cxxflags
    )
    #
    # llvm_includedir
    EXECUTE_PROCESS(
        COMMAND "${llvm_config}" --includedir
        OUTPUT_VARIABLE llvm_includedir
    )
    STRING(REPLACE "-fno-exceptions" "" llvm_cxxflags "${llvm_cxxflags}")
    STRING(REPLACE "-fno-rtti"       "" llvm_cxxflags "${llvm_cxxflags}")
    STRING(REGEX REPLACE "-I[^ ]*"   ""  llvm_cxxflags "${llvm_cxxflags}")
    #
    # llvm_libdir
    EXECUTE_PROCESS(
        COMMAND "${llvm_config}" --libdir
        OUTPUT_VARIABLE llvm_libdir
    )
    #
    # Remove newline at end of variables
    FOREACH(variable llvm_cxxflags llvm_includedir llvm_libdir)
        STRING(REPLACE "\n" "" "${variable}" "${${variable}}")
        print_variable( ${variable} )
    ENDFOREACH(variable)
    #
    #
    # add include directory
    INCLUDE_DIRECTORIES( SYSTEM ${llvm_includedir} )
    #
    # add llvm link directory
    LINK_DIRECTORIES( ${llvm_libdir} )
    #
    # add llvm compiler flags
    SET(cppad_cxx_flags "${cppad_cxx_flags} ${llvm_cxxflags}" )
ENDIF( include_llvm )
# -----------------------------------------------------------------------------
=======
>>>>>>> 5275a621
# =============================================================================
# cppad_lib
# Perhaps in the future cppad_lib will depend on cmake header only flag ?
SET( cppad_lib    "cppad_lib" )
LINK_DIRECTORIES( ${cppad_BINARY_DIR}/cppad_lib )
# =============================================================================
# colpack_libs
#
IF( cppad_has_colpack )
    SET( colpack_libs "ColPack" )
ELSE( cppad_has_colpack )
    SET( colpack_libs "" )
ENDIF( cppad_has_colpack )
# =============================================================================
# automated system configuration
# =============================================================================
# CMAKE_CXX_FLAGS
IF( "${cppad_debug_which}" STREQUAL "debug_all" )
    print_variable(CMAKE_CXX_FLAGS_DEBUG)
ELSEIF( "${cppad_debug_which}" STREQUAL "debug_none" )
    print_variable(CMAKE_CXX_FLAGS_RELEASE)
ELSE( "${cppad_debug_which}" )
    print_variable(CMAKE_CXX_FLAGS_DEBUG)
    print_variable(CMAKE_CXX_FLAGS_RELEASE)
ENDIF( "${cppad_debug_which}" STREQUAL "debug_all" )
# -----------------------------------------------------------------------------
# cppad_abs_includedir, cppad_abs_libdir, cppad_abs_datadir, cppad_abs_docdir
#
# for dir_types = includedirs, libdirs, datadir, docdir
FOREACH(dir_types includedirs libdirs datadir docdir)
    # set dir_type = dir_types with  "dirs" -> "dir"
    STRING(REGEX REPLACE "dirs" "dir" dir_type ${dir_types})
    #
    # set dir_name to first directory in cmake_install_${dir_types}
    SET(dir_name NOTFOUND)
    FOREACH(dir ${cmake_install_${dir_types}})
        IF( NOT dir_name )
            SET(dir_name ${dir})
        ENDIF( NOT dir_name )
    ENDFOREACH(dir ${cmake_install_${dir_types}})
    #
    # set cppad_abs_${dir_type}
    SET(cppad_abs_${dir_type} "${cppad_prefix}/${dir_name}" )
    #
    # check if we need to add a postfix to it
    IF( cppad_postfix )
        SET(cppad_abs_${dir_type} ${cppad_abs_${dir_type}}/${cppad_postfix} )
    ENDIF( cppad_postfix )
ENDFOREACH(dir_types includedirs libdirs datadir docdir)
# -----------------------------------------------------------------------------
# OPENMP_FOUND, OpenMP_CXX_FLAGS
FIND_PACKAGE(OpenMP)
# -----------------------------------------------------------------------------
# boost_prefix
# Only need components for object libraries, not include libraries.
FIND_PACKAGE(Boost COMPONENTS thread)
SET(cppad_has_boost 0)
IF ( Boost_FOUND )
    SET(cppad_has_boost 1)
    #
    # Extract the Boost prefix from Boost_INCLUDE_DIRS
    #
    # convert to using unix directory separator
    dos_path_to_unix("${Boost_INCLUDE_DIRS}" boost_include_dirs)
    #
    # convert to just one directory
    STRING(REGEX REPLACE
        "([^ ]+).*" "\\1"
        boost_include_dir "${boost_include_dirs}"
    )
    #
    # extract part before last backslash
    STRING(REGEX REPLACE
        "([^ ]*)/[^/ ]*" "\\1"
        boost_prefix "${boost_include_dir}"
    )
    print_variable(boost_prefix)
    #
    # add boost include directories
    FOREACH(dir ${cmake_install_includedirs})
        IF( IS_DIRECTORY ${boost_prefix}/${dir} )
            INCLUDE_DIRECTORIES( ${boost_prefix}/${dir} )
            MESSAGE(STATUS "Found ${boost_prefix}/${dir}")
        ENDIF( IS_DIRECTORY ${boost_prefix}/${dir} )
    ENDFOREACH( dir )
    #
    # add boost link directories
    FOREACH(dir ${cmake_install_libdirs})
        IF( IS_DIRECTORY ${boost_prefix}/${dir} )
            LINK_DIRECTORIES( ${boost_prefix}/${dir} )
            MESSAGE(STATUS "Found ${boost_prefix}/${dir}")
        ENDIF( IS_DIRECTORY ${boost_prefix}/${dir} )
    ENDFOREACH( dir )
ENDIF ( Boost_FOUND )
# -----------------------------------------------------------------------------
# ipopt_LIBRARIES and ipopt_LIBRARY_DIRS
IF( cppad_has_ipopt )
    #
    # Set the system environment variable PKG_CONFIG_PATH
    FOREACH(dir ${cmake_install_libdirs})
        IF(EXISTS "${ipopt_prefix}/${dir}/pkgconfig/ipopt.pc")
            SET( ENV{PKG_CONFIG_PATH} ${ipopt_prefix}/${dir}/pkgconfig )
        ENDIF(EXISTS "${ipopt_prefix}/${dir}/pkgconfig/ipopt.pc")
    ENDFOREACH(dir)
    #
    # pkg_check_modules(<PREFIX> [REQUIRED] <MODULE> [<MODULE>]*)
    # ipopt_LIBRARIES      ... only the libraries (w/o the '-l')
    # ipopt_LIBRARY_DIRS   ... the paths of the libraries (w/o the '-L')
    pkg_check_modules(ipopt ipopt)
    IF( NOT ipopt_FOUND )
        MESSAGE(FATAL_ERROR
"For all directories dir in cmake_install_libdirs, cannot find the file
    ipopt_prefix/dir/pkgconfig/ipopt.pc
where
    ipopt_prefix = ${ipopt_prefix}
    cmake_install_libdirs = ${cmake_install_libdirs}
"
        )
    ENDIF( NOT ipopt_FOUND )
ENDIF( cppad_has_ipopt )
# =============================================================================
# Currently building tests as normal executables
# =============================================================================
# The CMakeLists.txt file in the specified source directory is processed
# before the current input file continues beyond this command.
# add_subdirectory(source_dir [binary_dir] [EXCLUDE_FROM_ALL])
#
# Initialize list of tests as empty
SET(check_depends "")
#
# directories with no check depends entries
ADD_SUBDIRECTORY(include/cppad)
ADD_SUBDIRECTORY(pkgconfig)
ADD_SUBDIRECTORY(cppad_lib)
#
IF( NOT ( "${check_depends}" STREQUAL "" ) )
    MESSAGE(FATAL_ERROR "Error in CMakeLists.txt scripts")
ENDIF( NOT ( "${check_depends}" STREQUAL "" ) )
#
# directories with check depends entries
ADD_SUBDIRECTORY(example)
ADD_SUBDIRECTORY(introduction)
ADD_SUBDIRECTORY(test_more)
ADD_SUBDIRECTORY(speed)
IF( cppad_has_ipopt )
    ADD_SUBDIRECTORY(cppad_ipopt)
ENDIF( cppad_has_ipopt )
#
ADD_CUSTOM_TARGET(check DEPENDS ${check_depends})
MESSAGE(STATUS "make check: avialable")
# ============================================================================
# Copy a file to another location and modify its contents.
# configure_file(InputFile OutputFile [COPYONLY] [ESCAPE_QUOTES] [@ONLY])
CONFIGURE_FILE(
    ${CMAKE_CURRENT_SOURCE_DIR}/bin/test_one.sh.in
    ${CMAKE_CURRENT_SOURCE_DIR}/bin/test_one.sh
)
# =============================================================================
# install procedure
# =============================================================================
# install(DIRECTORY dirs... DESTINATION <dir>
#   [FILE_PERMISSIONS permissions...]
#   [DIRECTORY_PERMISSIONS permissions...]
#   [USE_SOURCE_PERMISSIONS] [OPTIONAL]
#   [CONFIGURATIONS [Debug|Release|...]]
#   [COMPONENT <component>] [FILES_MATCHING]
#   [[PATTERN <pattern> | REGEX <regex>]
#   [EXCLUDE] [PERMISSIONS permissions...]] [...]
# )
# Note a trailing / in the source directory name drops the source directory
# name during the copy.
#
# During install copy all the cppad include files to
# ${cppad_abs_includedir}/cppad
INSTALL(
    DIRECTORY "${CMAKE_SOURCE_DIR}/include/cppad/"
    DESTINATION ${cppad_abs_includedir}/cppad
    FILES_MATCHING PATTERN "*.hpp" PATTERN "omh" EXCLUDE
)
#
# During install copy doc direcrory to cppad_abs_docdir/cppad
IF ( cmake_install_docdir )
    INSTALL( DIRECTORY "doc/" DESTINATION ${cppad_abs_docdir}/cppad )
ENDIF ( cmake_install_docdir )

# =============================================================================
# uninstall procedure
# =============================================================================
ADD_CUSTOM_TARGET(uninstall COMMAND ${CMAKE_COMMAND} -P ${CMAKE_CURRENT_SOURCE_DIR}/cmake/cppad_uninstall.cmake)<|MERGE_RESOLUTION|>--- conflicted
+++ resolved
@@ -288,9 +288,6 @@
 # fadbad_prefix
 optional_package(fadbad ${system_include} "fadbad install prefix")
 #
-<<<<<<< HEAD
-# xpackage_prefix is an example package prefix that is not really used
-SET(xpackage_prefix "/usr")
 # -----------------------------------------------------------------------------
 IF( include_llvm )
     #
@@ -335,8 +332,6 @@
     SET(cppad_cxx_flags "${cppad_cxx_flags} ${llvm_cxxflags}" )
 ENDIF( include_llvm )
 # -----------------------------------------------------------------------------
-=======
->>>>>>> 5275a621
 # =============================================================================
 # cppad_lib
 # Perhaps in the future cppad_lib will depend on cmake header only flag ?
