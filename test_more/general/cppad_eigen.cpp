/* --------------------------------------------------------------------------
CppAD: C++ Algorithmic Differentiation: Copyright (C) 2003-22 Bradley M. Bell

CppAD is distributed under the terms of the
             Eclipse Public License Version 2.0.

This Source Code may also be made available under the following
Secondary License when the conditions for such availability set forth
in the Eclipse Public License, Version 2.0 are satisfied:
      GNU General Public License, Version 2.0 or later.
---------------------------------------------------------------------------- */

/*
Test of Eigen Interface to CppAD Scalar Types
$end
*/
# include <cppad/example/cppad_eigen.hpp>

bool cppad_eigen(void)
{   bool ok = true;
    using CppAD::AD;
    using Eigen::Dynamic;
    using Eigen::Matrix;

    typedef Eigen::NumTraits<AD<double> >         traits;

    ok &= traits::IsComplex              == 0;
    ok &= traits::IsInteger              == 0;
    ok &= traits::IsSigned               == 1;
    ok &= traits::RequireInitialization  == 1;
    ok &= traits::ReadCost               == 1;
    ok &= traits::AddCost                == 2;
    ok &= traits::MulCost                == 2;

    ok &= traits::epsilon() ==
        std::numeric_limits<double>::epsilon();
    ok &= traits::dummy_precision() ==
        100.* std::numeric_limits<double>::epsilon();
    ok &= traits::highest() ==
        std::numeric_limits<double>::max();
    ok &= traits::lowest() ==
        std::numeric_limits<double>::min();
    ok &= std::isnan(traits::quiet_NaN());
    ok &= std::isinf(traits::infinity());

    AD<double> x = 2.0;
    ok  &= conj(x)  == x;
    ok  &= real(x)  == x;
    ok  &= imag(x)  == 0.0;
    ok  &= abs2(x)  == 4.0;

    ok  &= (!std::isinf(x));
    ok  &= (!std::isnan(x));

    x = traits::quiet_NaN();
    ok  &= std::isnan(x);

    x = traits::infinity();
    ok  &= std::isinf(x);

    // Outputing a matrix used to fail before partial specialization of
    // struct significant_decimals_default_impl in cppad_eigen.hpp.
    Matrix< AD<double>, 1, 1> X;
    X(0, 0) = AD<double>(1);
    std::stringstream stream_out;
    stream_out << X;
    ok &= "1" == stream_out.str();

    // multiplying three matrices together used to cause warning
    // before making ctor from arbitrary type to AD<Base> explicit.
    typedef CppAD::AD<double> AScalar;
    Matrix<AScalar, Dynamic, Dynamic> A(1,1), B(1,1), C(1,1), D(1,1);
    A(0,0) = 1.0;
    B(0,0) = 2.0;
    C(0,0) = 3.0;
    D      = A * B * C;
    ok    &= D(0,0) == 6.0 ;

<<<<<<< HEAD
    // Multiplying Eigen objects (such as matrices) of mixed base types used to fail without appropriate "ScalarBinaryOpTraits" implementation
    const int nn = 3;
	Eigen::Matrix<double, nn, nn> AA = Eigen::Matrix<double, nn, nn>::Zero();	
	Eigen::Matrix<AScalar, nn, nn> BB = Eigen::Matrix<AScalar, nn, nn>::Zero();
	auto CC = BB*AA; 
	auto cc = AA(0,0)*BB(0,0);
	ok &= CC(0,0) == 0;
	ok &= cc == 0;
=======
    // Multiplying Eigen objects (such as matrices) of element types used to
    // fail before appropriate "ScalarBinaryOpTraits" was added.
    const int nn = 3;
    Matrix<double,  nn, nn> d_matrix = Matrix<double,  nn, nn>::Zero();
    Matrix<AScalar, nn, nn> a_matrix = Matrix<AScalar, nn, nn>::Zero();
    a_matrix  = a_matrix * d_matrix;
    a_matrix  = d_matrix * a_matrix;
    ok       &= a_matrix(0, 0) == AScalar(0);

    // Test multiply matrix elements of mixed types
    // (This worked before corresponding ScalarBianryOpTraits was added.)
    AScalar a_scalar = a_matrix(0,0) * d_matrix(0,0);
    ok              &= a_scalar == AScalar(0);
    a_scalar         = d_matrix(0, 0) * a_matrix(0, 0);
    ok              &= a_scalar == AScalar(0);
>>>>>>> 2ff3f94a

    return ok;
}<|MERGE_RESOLUTION|>--- conflicted
+++ resolved
@@ -76,16 +76,6 @@
     D      = A * B * C;
     ok    &= D(0,0) == 6.0 ;
 
-<<<<<<< HEAD
-    // Multiplying Eigen objects (such as matrices) of mixed base types used to fail without appropriate "ScalarBinaryOpTraits" implementation
-    const int nn = 3;
-	Eigen::Matrix<double, nn, nn> AA = Eigen::Matrix<double, nn, nn>::Zero();	
-	Eigen::Matrix<AScalar, nn, nn> BB = Eigen::Matrix<AScalar, nn, nn>::Zero();
-	auto CC = BB*AA; 
-	auto cc = AA(0,0)*BB(0,0);
-	ok &= CC(0,0) == 0;
-	ok &= cc == 0;
-=======
     // Multiplying Eigen objects (such as matrices) of element types used to
     // fail before appropriate "ScalarBinaryOpTraits" was added.
     const int nn = 3;
@@ -101,7 +91,6 @@
     ok              &= a_scalar == AScalar(0);
     a_scalar         = d_matrix(0, 0) * a_matrix(0, 0);
     ok              &= a_scalar == AScalar(0);
->>>>>>> 2ff3f94a
 
     return ok;
 }