# ifndef CPPAD_CORE_ATOMIC_BASE_HPP
# define CPPAD_CORE_ATOMIC_BASE_HPP

/* --------------------------------------------------------------------------
CppAD: C++ Algorithmic Differentiation: Copyright (C) 2003-18 Bradley M. Bell

CppAD is distributed under multiple licenses. This distribution is under
the terms of the
                    Eclipse Public License Version 1.0.

A copy of this license is included in the COPYING file of this distribution.
Please visit http://www.coin-or.org/CppAD/ for information on other licenses.
-------------------------------------------------------------------------- */
/*
$begin atomic_base$$
$spell
	ctor
	cppad
	hpp
	afun
	arg
	vx
	vy
	tx
	ty
	px
	py
	jac
	hes
	CppAD
	checkpointing
	algo
$$

$section User Defined Atomic AD Functions$$


$head Syntax$$

$codei%
%atomic_user% %afun%(%ctor_arg_list%)
%afun%(%ax%, %ay%)
%ok% = %afun%.forward(%p%, %q%, %vx%, %vy%, %tx%, %ty%)
%ok% = %afun%.reverse(%q%, %tx%, %ty%, %px%, %py%)
%ok% = %afun%.for_sparse_jac(%q%, %r%, %s%)
%ok% = %afun%.rev_sparse_jac(%q%, %r%, %s%)
%ok% = %afun%.for_sparse_hes(%vx%, %r%, %s%, %h%)
%ok% = %afun%.rev_sparse_hes(%vx%, %s%, %t%, %q%, %r%, %u%, %v%)
atomic_base<%Base%>::clear()%$$

$head Purpose$$
In some cases, the user knows how to compute derivatives of a function
$latex \[
	y = f(x) \; {\rm where} \; f : B^n \rightarrow B^m
\] $$
more efficiently than by coding it using $codei%AD<%Base%>%$$
$cref/atomic/glossary/Operation/Atomic/$$ operations
and letting CppAD do the rest.
In this case $codei%atomic_base%<%Base%>%$$ can use
the user code for $latex f(x)$$, and its derivatives,
as $codei%AD<%Base%>%$$ atomic operations.

$head Virtual Functions$$
User defined derivatives are implemented by defining the
following virtual functions in the $icode base_atomic$$ class:
$cref/forward/atomic_forward/$$,
$cref/reverse/atomic_reverse/$$,
$cref/for_sparse_jac/atomic_for_sparse_jac/$$,
$cref/rev_sparse_jac/atomic_rev_sparse_jac/$$, and
$cref/rev_sparse_hes/atomic_rev_sparse_hes/$$.
These virtual functions have a default implementation
that returns $icode%ok% == false%$$.
The $code forward$$ function,
for the case $icode%q% == 0%$$, must be implemented.
Otherwise, only those functions
required by the your calculations need to be implemented.
For example,
$icode forward$$ for the case $icode%q% == 2%$$ can just return
$icode%ok% == false%$$ unless you require
forward mode calculation of second derivatives.

$head Examples$$
See $cref atomic_example$$.

$childtable%
	cppad/core/atomic_base/ctor.hpp%
	cppad/core/atomic_base/option.hpp%
	cppad/core/atomic_base/afun.hpp%
	cppad/core/atomic_base/forward.hpp%
	cppad/core/atomic_base/reverse.hpp%
	cppad/core/atomic_base/for_sparse_jac.hpp%
	cppad/core/atomic_base/rev_sparse_jac.hpp%
	cppad/core/atomic_base/for_sparse_hes.hpp%
	cppad/core/atomic_base/rev_sparse_hes.hpp%
	cppad/core/atomic_base/clear.hpp
%$$

$end
-------------------------------------------------------------------------------
$begin atomic_example$$

$section Example User Defined Atomic Functions$$

$head Getting Started$$
The file $cref atomic_get_started.cpp$$ contains an example and test
that shows the minimal amount of information required to create
a user defined atomic operation.

$head Scalar Function$$
The file $cref atomic_reciprocal.cpp$$ contains an example and test
where the user provides the code for computing derivatives.
This example is simple because the domain and range are scalars.

$head Vector Range$$
The file $cref atomic_tangent.cpp$$ contains another example
where the user provides the code for computing derivatives.
This example is more complex because the range has two components.

$head Hessian Sparsity Patterns$$
The file $cref atomic_rev_sparse_hes.cpp$$ contains an minimal example
where the user provides the code for computing Hessian sparsity patterns.

$head General Case$$
The file $cref atomic_mat_mul.cpp$$ contains a more general example
where the user provides the code for computing derivatives.
This example is more complex because both the domain and range
dimensions are arbitrary.

$childtable%
	example/atomic/get_started.cpp%
	example/atomic/norm_sq.cpp%
	example/atomic/reciprocal.cpp%
	example/atomic/set_sparsity.cpp%
	example/atomic/tangent.cpp%
	example/atomic/eigen_mat_mul.cpp%
	example/atomic/eigen_mat_inv.cpp%
	example/atomic/eigen_cholesky.cpp%
	example/atomic/mat_mul.cpp%
	example/atomic/base2ad.cpp
%$$

$end
-------------------------------------------------------------------------------
*/

# include <set>
# include <cppad/core/cppad_assert.hpp>
# include <cppad/local/sparse_internal.hpp>

// needed before one can use CPPAD_ASSERT_FIRST_CALL_NOT_PARALLEL
# include <cppad/utility/thread_alloc.hpp>

namespace CppAD { // BEGIN_CPPAD_NAMESPACE
/*!
\file atomic_base.hpp
Base class for atomic user operations.
*/

template <class Base>
class atomic_base {
// ===================================================================
public:
	enum option_enum {
		pack_sparsity_enum   ,
		bool_sparsity_enum   ,
		set_sparsity_enum
	};
private:
	// ------------------------------------------------------
	// constants
	//
	/// index of this object in class_object
	const size_t index_;

	// -----------------------------------------------------
	// variables
	//
	/// sparsity pattern this object is currently using
	/// (set by constructor and option member functions)
	option_enum sparsity_;

	/// temporary work space used by member functions, declared here to avoid
	// memory allocation/deallocation for each usage
	struct work_struct {
		vector<bool>               vx;
		vector<bool>               vy;
		//
		vector<Base>               tx;
		vector<Base>               ty;
		//
		vector<AD<Base> >          atx;
		vector<AD<Base> >          aty;
		//
		vector<bool>               bool_t;
		//
		vectorBool                 pack_h;
		vectorBool                 pack_r;
		vectorBool                 pack_s;
		vectorBool                 pack_u;
		//
		vector<bool>               bool_h;
		vector<bool>               bool_r;
		vector<bool>               bool_s;
		vector<bool>               bool_u;
		//
		vector< std::set<size_t> > set_h;
		vector< std::set<size_t> > set_r;
		vector< std::set<size_t> > set_s;
		vector< std::set<size_t> > set_u;
	};
	// Use pointers, to avoid false sharing between threads.
	// Not using: vector<work_struct*> work_;
	// so that deprecated atomic examples do not result in a memory leak.
	work_struct* work_[CPPAD_MAX_NUM_THREADS];
	// -----------------------------------------------------
	// static member functions
	//
	/// List of all the object in this class
	static std::vector<atomic_base *>& class_object(void)
	{	CPPAD_ASSERT_FIRST_CALL_NOT_PARALLEL;
		static std::vector<atomic_base *> list_;
		return list_;
	}
	/// List of names for each object in this class
	static std::vector<std::string>& class_name(void)
	{	CPPAD_ASSERT_FIRST_CALL_NOT_PARALLEL;
		static std::vector<std::string> list_;
		return list_;
	}
public:
	// =====================================================================
	// In User API
	// =====================================================================
	//
	// ---------------------------------------------------------------------
	// ctor: doxygen in atomic_base/ctor.hpp
	atomic_base(void);
	atomic_base(
		const std::string&     name,
		option_enum            sparsity = bool_sparsity_enum
	);

	// option: see doxygen in atomic_base/option.hpp
	void option(enum option_enum option_value);

	// operator(): see doxygen in atomic_base/afun.hpp
	template <class ADVector>
	void operator()(
		const ADVector&  ax     ,
		      ADVector&  ay     ,
		size_t           id = 0
	);

<<<<<<< HEAD
	// ------------------------------------------------------------
=======
	// ------------------------------------------------------------------------
>>>>>>> 48d85185
	// forward: see docygen in atomic_base/forward.hpp
	virtual bool forward(
		size_t                    p  ,
		size_t                    q  ,
		const vector<bool>&       vx ,
		      vector<bool>&       vy ,
		const vector<Base>&       tx ,
		      vector<Base>&       ty
	);
	virtual bool forward(
		size_t                    p  ,
		size_t                    q  ,
		const vector<bool>&       vx ,
		      vector<bool>&       vy ,
		const vector< AD<Base> >& atx ,
		      vector< AD<Base> >& aty
	);

<<<<<<< HEAD
	// ------------------------------------------------------------
=======
	// ------------------------------------------------------------------------
>>>>>>> 48d85185
	// reverse: see docygen in atomic_base/reverse.hpp
	virtual bool reverse(
		size_t                    q  ,
		const vector<Base>&       tx ,
		const vector<Base>&       ty ,
		      vector<Base>&       px ,
		const vector<Base>&       py
	);
	virtual bool reverse(
		size_t                    q   ,
		const vector< AD<Base> >& atx ,
		const vector< AD<Base> >& aty ,
		      vector< AD<Base> >& apx ,
		const vector< AD<Base> >& apy
	);

	// ------------------------------------------------------------
	// for_sparse_jac: see doxygen in atomic_base/for_sparse_jac.hpp
	virtual bool for_sparse_jac(
		size_t                                  q  ,
		const vector< std::set<size_t> >&       r  ,
		      vector< std::set<size_t> >&       s  ,
		const vector<Base>&                     x
	);
	virtual bool for_sparse_jac(
		size_t                                  q  ,
		const vector<bool>&                     r  ,
		      vector<bool>&                     s  ,
		const vector<Base>&                     x
	);
	virtual bool for_sparse_jac(
		size_t                                  q  ,
		const vectorBool&                       r  ,
		      vectorBool&                       s  ,
		const vector<Base>&                     x
	);
	template <class InternalSparsity>
	void for_sparse_jac(
		const vector<Base>&              x            ,
		const local::pod_vector<size_t>& x_index      ,
		const local::pod_vector<size_t>& y_index      ,
		InternalSparsity&                var_sparsity
	);
	// deprecated versions
	virtual bool for_sparse_jac(
		size_t                                  q  ,
		const vector< std::set<size_t> >&       r  ,
		      vector< std::set<size_t> >&       s
	);
	virtual bool for_sparse_jac(
		size_t                                  q  ,
		const vector<bool>&                     r  ,
		      vector<bool>&                     s
	);
	virtual bool for_sparse_jac(
		size_t                                  q  ,
		const vectorBool&                       r  ,
		      vectorBool&                       s
	);
	// ------------------------------------------------------------
	// rev_sparse_jac: see doxygen in atomic_base/rev_sparse_jac.hpp
	virtual bool rev_sparse_jac(
		size_t                                  q  ,
		const vector< std::set<size_t> >&       rt ,
		      vector< std::set<size_t> >&       st ,
		const vector<Base>&                     x
	);
	virtual bool rev_sparse_jac(
		size_t                                  q  ,
		const vector<bool>&                     rt ,
		      vector<bool>&                     st ,
		const vector<Base>&                     x
	);
	virtual bool rev_sparse_jac(
		size_t                                  q  ,
		const vectorBool&                       rt ,
		      vectorBool&                       st ,
		const vector<Base>&                     x
	);
	template <class InternalSparsity>
	void rev_sparse_jac(
		const vector<Base>&        x            ,
		const local::pod_vector<size_t>& x_index ,
		const local::pod_vector<size_t>& y_index ,
		InternalSparsity&          var_sparsity
	);
	// deprecated versions
	virtual bool rev_sparse_jac(
		size_t                                  q  ,
		const vector< std::set<size_t> >&       rt ,
		      vector< std::set<size_t> >&       st
	);
	virtual bool rev_sparse_jac(
		size_t                                  q  ,
		const vector<bool>&                     rt ,
		      vector<bool>&                     st
	);
	virtual bool rev_sparse_jac(
		size_t                                  q  ,
		const vectorBool&                       rt ,
		      vectorBool&                       st
	);
	// ------------------------------------------------------------
	// for_sparse_hes: see doxygen in atomic_base/for_sparse_hes.hpp
	virtual bool for_sparse_hes(
		const vector<bool>&             vx ,
		const vector<bool>&             r  ,
		const vector<bool>&             s  ,
		vector< std::set<size_t> >&     h  ,
		const vector<Base>&             x
	);
	virtual bool for_sparse_hes(
		const vector<bool>&             vx ,
		const vector<bool>&             r  ,
		const vector<bool>&             s  ,
		vector<bool>&                   h  ,
		const vector<Base>&             x
	);
	virtual bool for_sparse_hes(
		const vector<bool>&             vx ,
		const vector<bool>&             r  ,
		const vector<bool>&             s  ,
		vectorBool&                     h  ,
		const vector<Base>&             x
	);
	template <class InternalSparsity>
	void for_sparse_hes(
		const vector<Base>&              x                ,
		const local::pod_vector<size_t>& x_index          ,
		const local::pod_vector<size_t>& y_index          ,
		const InternalSparsity&          for_jac_sparsity ,
		const InternalSparsity&          rev_jac_sparsity ,
		InternalSparsity&                for_hes_sparsity
	);
	// deprecated versions
	virtual bool for_sparse_hes(
		const vector<bool>&             vx ,
		const vector<bool>&             r  ,
		const vector<bool>&             s  ,
		vector< std::set<size_t> >&     h
	);
	virtual bool for_sparse_hes(
		const vector<bool>&             vx ,
		const vector<bool>&             r  ,
		const vector<bool>&             s  ,
		vector<bool>&                   h
	);
	virtual bool for_sparse_hes(
		const vector<bool>&             vx ,
		const vector<bool>&             r  ,
		const vector<bool>&             s  ,
		vectorBool&                     h
	);
	// ------------------------------------------------------------
	// rev_sparse_hes: see doxygen in atomic_base/rev_sparse_hes.hpp
	virtual bool rev_sparse_hes(
		const vector<bool>&                     vx ,
		const vector<bool>&                     s  ,
		      vector<bool>&                     t  ,
		size_t                                  q  ,
		const vector< std::set<size_t> >&       r  ,
		const vector< std::set<size_t> >&       u  ,
		      vector< std::set<size_t> >&       v  ,
		const vector<Base>&                     x
	);
	virtual bool rev_sparse_hes(
		const vector<bool>&                     vx ,
		const vector<bool>&                     s  ,
		      vector<bool>&                     t  ,
		size_t                                  q  ,
		const vector<bool>&                     r  ,
		const vector<bool>&                     u  ,
		      vector<bool>&                     v  ,
		const vector<Base>&                     x
	);
	virtual bool rev_sparse_hes(
		const vector<bool>&                     vx ,
		const vector<bool>&                     s  ,
		      vector<bool>&                     t  ,
		size_t                                  q  ,
		const vectorBool&                       r  ,
		const vectorBool&                       u  ,
		      vectorBool&                       v  ,
		const vector<Base>&                     x
	);
	template <class InternalSparsity>
	void rev_sparse_hes(
		const vector<Base>&              x                ,
		const local::pod_vector<size_t>& x_index          ,
		const local::pod_vector<size_t>& y_index          ,
		const InternalSparsity&          for_jac_sparsity ,
		bool*                            rev_jac_flag     ,
		InternalSparsity&                rev_hes_sparsity
	);
	// deprecated
	virtual bool rev_sparse_hes(
		const vector<bool>&                     vx ,
		const vector<bool>&                     s  ,
		      vector<bool>&                     t  ,
		size_t                                  q  ,
		const vector< std::set<size_t> >&       r  ,
		const vector< std::set<size_t> >&       u  ,
		      vector< std::set<size_t> >&       v
	);
	virtual bool rev_sparse_hes(
		const vector<bool>&                     vx ,
		const vector<bool>&                     s  ,
		      vector<bool>&                     t  ,
		size_t                                  q  ,
		const vector<bool>&                     r  ,
		const vector<bool>&                     u  ,
		      vector<bool>&                     v
	);
	virtual bool rev_sparse_hes(
		const vector<bool>&                     vx ,
		const vector<bool>&                     s  ,
		      vector<bool>&                     t  ,
		size_t                                  q  ,
		const vectorBool&                       r  ,
		const vectorBool&                       u  ,
		      vectorBool&                       v
	);
	// ------------------------------------------------------------
	// clear: see doxygen in atomic_base/clear.hpp
	static void clear(void);

	// =====================================================================
	// Not in User API
	// =====================================================================

	/// current sparsity setting
	option_enum sparsity(void) const
	{	return sparsity_; }

	/// Name corresponding to a base_atomic object
	const std::string& afun_name(void) const
	{	return class_name()[index_]; }

	/// destructor informs CppAD that this atomic function with this index
	/// has dropped out of scope by setting its pointer to null
	virtual ~atomic_base(void)
	{	CPPAD_ASSERT_UNKNOWN( class_object().size() > index_ );
		// change object pointer to null, but leave name for error reporting
		class_object()[index_] = CPPAD_NULL;
		//
		// free temporary work memory
		for(size_t thread = 0; thread < CPPAD_MAX_NUM_THREADS; thread++)
			free_work(thread);
	}
	/// allocates work_ for a specified thread
	void allocate_work(size_t thread)
	{	if( work_[thread] == CPPAD_NULL )
		{	// allocate the raw memory
			size_t min_bytes = sizeof(work_struct);
			size_t num_bytes;
			void*  v_ptr     = thread_alloc::get_memory(min_bytes, num_bytes);
			// save in work_
			work_[thread]    = reinterpret_cast<work_struct*>( v_ptr );
			// call constructor
			new( work_[thread] ) work_struct;
		}
		return;
	}
	/// frees work_ for a specified thread
	void free_work(size_t thread)
	{	if( work_[thread] != CPPAD_NULL )
		{	// call destructor
			work_[thread]->~work_struct();
			// return memory to avialable pool for this thread
	        thread_alloc::return_memory(
				reinterpret_cast<void*>(work_[thread])
			);
			// mark this thread as not allocated
			work_[thread] = CPPAD_NULL;
		}
		return;
	}
	/// atomic_base function object corresponding to a certain index
	static atomic_base* class_object(size_t index)
	{	CPPAD_ASSERT_UNKNOWN( class_object().size() > index );
		return class_object()[index];
	}
	/// atomic_base function name corresponding to a certain index
	static const std::string& class_name(size_t index)
	{	CPPAD_ASSERT_UNKNOWN( class_name().size() > index );
		return class_name()[index];
	}

	/*!
	Set value of id (used by deprecated old_atomic class)

	This function is called just before calling any of the virtual function
	and has the corresponding id of the corresponding virtual call.
	*/
	virtual void set_old(size_t id)
	{ }
// ---------------------------------------------------------------------------
};
} // END_CPPAD_NAMESPACE

// functitons implemented in cppad/core/atomic_base files
# include <cppad/core/atomic_base/ctor.hpp>
# include <cppad/core/atomic_base/option.hpp>
# include <cppad/core/atomic_base/afun.hpp>
# include <cppad/core/atomic_base/forward.hpp>
# include <cppad/core/atomic_base/reverse.hpp>
# include <cppad/core/atomic_base/for_sparse_jac.hpp>
# include <cppad/core/atomic_base/rev_sparse_jac.hpp>
# include <cppad/core/atomic_base/for_sparse_hes.hpp>
# include <cppad/core/atomic_base/rev_sparse_hes.hpp>
# include <cppad/core/atomic_base/clear.hpp>

# endif<|MERGE_RESOLUTION|>--- conflicted
+++ resolved
@@ -135,8 +135,7 @@
 	example/atomic/eigen_mat_mul.cpp%
 	example/atomic/eigen_mat_inv.cpp%
 	example/atomic/eigen_cholesky.cpp%
-	example/atomic/mat_mul.cpp%
-	example/atomic/base2ad.cpp
+	example/atomic/mat_mul.cpp
 %$$
 
 $end
@@ -188,8 +187,8 @@
 		vector<Base>               tx;
 		vector<Base>               ty;
 		//
-		vector<AD<Base> >          atx;
-		vector<AD<Base> >          aty;
+		vector< AD<Base> >         atx;
+		vector< AD<Base> >         aty;
 		//
 		vector<bool>               bool_t;
 		//
@@ -251,11 +250,7 @@
 		size_t           id = 0
 	);
 
-<<<<<<< HEAD
-	// ------------------------------------------------------------
-=======
 	// ------------------------------------------------------------------------
->>>>>>> 48d85185
 	// forward: see docygen in atomic_base/forward.hpp
 	virtual bool forward(
 		size_t                    p  ,
@@ -274,11 +269,7 @@
 		      vector< AD<Base> >& aty
 	);
 
-<<<<<<< HEAD
-	// ------------------------------------------------------------
-=======
 	// ------------------------------------------------------------------------
->>>>>>> 48d85185
 	// reverse: see docygen in atomic_base/reverse.hpp
 	virtual bool reverse(
 		size_t                    q  ,
