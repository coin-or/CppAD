/* --------------------------------------------------------------------------
CppAD: C++ Algorithmic Differentiation: Copyright (C) 2003-20 Bradley M. Bell

  CppAD is distributed under the terms of the
               Eclipse Public License Version 2.0.

  This Source Code may also be made available under the following
  Secondary License when the conditions for such availability set forth
  in the Eclipse Public License, Version 2.0 are satisfied:
        GNU General Public License, Version 2.0 or later.
-------------------------------------------------------------------------- */

$begin whats_new_20$$
$spell
    CppAD
    vec
    ind
    omh
$$

$section Changes and Additions to CppAD During 2020$$

<<<<<<< HEAD
$head 01-22$$
Add the $cref/--size/speed_main/--size/$$ option to the
speed test main program.
=======

$head 01-22$$
$list number$$
Add a $cref json_get_started.cpp$$ example.
$lnext
Move the section $cref example_abs_normal$$ below
the section $cref abs_normal_fun$$.
$lend
>>>>>>> 20fc64d6

$head 01-18$$
Modify the option package install scripts so they all use the same
install $cref/prefix/get_optional.sh/prefix/$$
that the user can change in the file $code bin/get_optional.sh$$.
In addition, these scripts were updated to use more recent versions
of the optional packages.

$head 01-17$$
Create an example / template for adding a new package to the speed tests;
see $cref speed_xpackage$$.

$head 01-12$$
Documentation was added for the
$cref/special requirements/base_ordered/Special Requirements/$$
when the $icode Base$$ type does not support ordered comparison.
As a consequence, the reverse mode the derivative of $codei%pow(%x%, %y%)%$$
may result in zero (not nan) when $icode x$$ is zero; see the
$cref/reverse mode/wish_list/Reverse Mode/$$ wish list item.

$head 01-06$$
The $code VecAD$$ objects have been extended to work with
dynamic parameters. However, this is not as efficient as it should be; see
$cref/efficiency/VecAD/Efficiency/$$ and
$cref/VecAD vectors/wish_list/Dynamic Parameters/VecAD Vectors/$$
under dynamic parameters in the wish list.

$head 01-04$$
$list number$$
The $cref VecAD$$ documentation was re-written.
$lnext
An empty directory with the name $code omh$$ was being
install below the include directory.
This has been fixed.
$lend

$end<|MERGE_RESOLUTION|>--- conflicted
+++ resolved
@@ -16,15 +16,10 @@
     vec
     ind
     omh
+    codegen
 $$
 
 $section Changes and Additions to CppAD During 2020$$
-
-<<<<<<< HEAD
-$head 01-22$$
-Add the $cref/--size/speed_main/--size/$$ option to the
-speed test main program.
-=======
 
 $head 01-22$$
 $list number$$
@@ -33,7 +28,10 @@
 Move the section $cref example_abs_normal$$ below
 the section $cref abs_normal_fun$$.
 $lend
->>>>>>> 20fc64d6
+
+$subhead codegen Branch$$
+Add the $cref/--size/speed_main/--size/$$ option to the
+speed test main program.
 
 $head 01-18$$
 Modify the option package install scripts so they all use the same
