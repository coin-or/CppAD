--- conflicted
+++ resolved
@@ -71,12 +71,6 @@
       if( global_option["val_graph"] )
          optimize_options += " val_graph";
       if( global_option["optimize"] )
-<<<<<<< HEAD
-      {  std::string optimize_options =
-            "no_conditional_skip no_compare_op no_print_for_op "
-            "no_cumulative_sum_op";
-=======
->>>>>>> 4bd5c3f5
          f.optimize(optimize_options);
    }
 
