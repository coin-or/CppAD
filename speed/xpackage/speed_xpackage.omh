--- conflicted
+++ resolved
@@ -70,11 +70,7 @@
     line2='# define AD_PACKAGE "%your_package%"'
     line3='# endif'
     sed -i speed/main.cpp \
-<<<<<<< HEAD
-        -e "/CPPAD_XPACKAGE_SPEED/s|^|$line1\n$line2\n$line3\n|"
-=======
         -e "/CPPAD_XPACKAGE_SPEED/s|^|@line1\n@line2\n@line3\n|"
->>>>>>> 559c8416
 %$$
 where $icode your_package$$ has been replaced by the name of the new package
 $icode Your_package$$ is a capitalized version of the name, and
